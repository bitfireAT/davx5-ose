# Comments apply to next line

[versions]
android-agp = "8.6.1"
android-desugaring = "2.1.2"
androidx-activityCompose = "1.9.2"
androidx-appcompat = "1.7.0"
androidx-arch = "2.2.0"
androidx-browser = "1.8.0"
androidx-core = "1.13.1"
androidx-hilt = "1.2.0"
androidx-lifecycle = "2.8.6"
androidx-paging = "3.3.2"
androidx-preference = "1.2.1"
androidx-security = "1.1.0-alpha06"
androidx-test-core = "1.6.1"
androidx-test-runner = "1.6.2"
androidx-test-rules = "1.6.1"
androidx-test-junit = "1.2.1"
androidx-work = "2.9.1"
bitfire-cert4android = "f1cc9b9ca3"
bitfire-dav4jvm = "c1bc143488"
bitfire-ical4android = "b75f33972a"
bitfire-vcard4android = "505848a85a"
compose-accompanist = "0.36.0"
compose-bom = "2024.09.02"
dnsjava = "3.6.0"
glance = "1.1.0"
guava = "33.3.0-android"
hilt = "2.52"
# keep in sync with ksp version
<<<<<<< HEAD
# Don't use 2.0.20 until https://github.com/google/ksp/issues/2072 is fixed
kotlin = "2.0.10"
kotlinx-coroutines = "1.8.1"
=======
kotlin = "2.0.20"
kotlinx-coroutines = "1.9.0"
>>>>>>> 5c6f712d
# see https://github.com/google/ksp/releases for version numbers
ksp = "2.0.10-1.0.24"
mikepenz-aboutLibraries = "11.2.3"
nsk90-kstatemachine = "0.31.1"
mockk = "1.13.12"
okhttp = "4.12.0"
openid-appauth = "0.11.1"
room = "2.6.1"
unifiedpush = "2.4.0"

[libraries]
android-desugaring = { module = "com.android.tools:desugar_jdk_libs_nio", version.ref = "android-desugaring" }
androidx-activityCompose = { module = "androidx.activity:activity-compose", version.ref = "androidx-activityCompose" }
androidx-appcompat = { module = "androidx.appcompat:appcompat", version.ref = "androidx-appcompat" }
androidx-arch-core-testing = { module = "androidx.arch.core:core-testing", version.ref = "androidx-arch" }
androidx-browser = { module = "androidx.browser:browser", version.ref = "androidx-browser" }
androidx-core = { module = "androidx.core:core-ktx", version.ref = "androidx-core" }
androidx-hilt-compiler = { module = "androidx.hilt:hilt-compiler", version.ref = "androidx-hilt" }
androidx-hilt-navigation-compose = { module = "androidx.hilt:hilt-navigation-compose", version.ref = "androidx-hilt" }
androidx-hilt-work = { module = "androidx.hilt:hilt-work", version.ref = "androidx-hilt" }
androidx-lifecycle-runtime-compose = { module = "androidx.lifecycle:lifecycle-runtime-compose", version.ref = "androidx-lifecycle" }
androidx-lifecycle-viewmodel-base = { module = "androidx.lifecycle:lifecycle-viewmodel-ktx", version.ref = "androidx-lifecycle" }
androidx-lifecycle-viewmodel-compose = { module = "androidx.lifecycle:lifecycle-viewmodel-compose", version.ref = "androidx-lifecycle" }
androidx-paging = { module = "androidx.paging:paging-runtime-ktx", version.ref = "androidx-paging" }
androidx-paging-compose = { module = "androidx.paging:paging-compose", version.ref = "androidx-paging" }
androidx-preference = { module = "androidx.preference:preference-ktx", version.ref = "androidx-preference" }
androidx-security = { module = "androidx.security:security-crypto", version.ref = "androidx-security" }
androidx-test-core = { module = "androidx.test:core-ktx", version.ref = "androidx-test-core" }
androidx-test-runner = { module = "androidx.test:runner", version.ref = "androidx-test-runner" }
androidx-test-rules = { module = "androidx.test:rules", version.ref = "androidx-test-rules" }
androidx-test-junit = { module = "androidx.test.ext:junit", version.ref = "androidx-test-junit" }
androidx-work-base = { module = "androidx.work:work-runtime-ktx", version.ref = "androidx-work" }
androidx-work-testing = { module = "androidx.work:work-testing", version.ref = "androidx-work" }
bitfire-cert4android = { module = "com.github.bitfireAT:cert4android", version.ref = "bitfire-cert4android" }
bitfire-dav4jvm = { module = "com.github.bitfireAT:dav4jvm", version.ref = "bitfire-dav4jvm" }
bitfire-ical4android = { module = "com.github.bitfireAT:ical4android", version.ref = "bitfire-ical4android" }
bitfire-vcard4android = { module = "com.github.bitfireAT:vcard4android", version.ref = "bitfire-vcard4android" }
compose-accompanist-permissions = { module = "com.google.accompanist:accompanist-permissions", version.ref = "compose-accompanist" }
compose-bom = { group = "androidx.compose", name = "compose-bom", version.ref = "compose-bom" }
compose-material3 = { group = "androidx.compose.material3", name = "material3" }
compose-materialIconsExtended = { module = "androidx.compose.material:material-icons-extended" }
compose-runtime-livedata = { module = "androidx.compose.runtime:runtime-livedata" }
compose-ui-tooling = { module = "androidx.compose.ui:ui-tooling" }
compose-ui-toolingPreview = { module = "androidx.compose.ui:ui-tooling-preview" }
dnsjava = { module = "dnsjava:dnsjava", version.ref = "dnsjava" }
glance-base = { module = "androidx.glance:glance-appwidget", version.ref = "glance" }
glance-material = { module = "androidx.glance:glance-material", version.ref = "glance" }
guava = { module = "com.google.guava:guava", version.ref = "guava" }
hilt-android-base = { module = "com.google.dagger:hilt-android", version.ref = "hilt" }
hilt-android-compiler = { module = "com.google.dagger:hilt-android-compiler", version.ref = "hilt" }
hilt-android-testing = { module = "com.google.dagger:hilt-android-testing", version.ref = "hilt" }
junit = { module = "junit:junit", version = "4.13.2" }
kotlin-stdlib = { module = "org.jetbrains.kotlin:kotlin-stdlib", version.ref = "kotlin" }
kotlinx-coroutines = { module = "org.jetbrains.kotlinx:kotlinx-coroutines-core", version.ref = "kotlinx-coroutines" }
mikepenz-aboutLibraries = { module = "com.mikepenz:aboutlibraries-compose-m3", version.ref = "mikepenz-aboutLibraries" }
mockk = { module = "io.mockk:mockk", version.ref = "mockk" }
mockk-android = { module = "io.mockk:mockk-android", version.ref = "mockk" }
nsk90-kstatemachine = { module = "io.github.nsk90:kstatemachine-jvm", version.ref = "nsk90-kstatemachine" }
okhttp-base = { module = "com.squareup.okhttp3:okhttp", version.ref = "okhttp" }
okhttp-brotli = { module = "com.squareup.okhttp3:okhttp-brotli", version.ref = "okhttp" }
okhttp-logging = { module = "com.squareup.okhttp3:logging-interceptor", version.ref = "okhttp" }
okhttp-mockwebserver = { module = "com.squareup.okhttp3:mockwebserver", version.ref = "okhttp" }
openid-appauth = { module = "net.openid:appauth", version.ref = "openid-appauth" }
room-base = { module = "androidx.room:room-ktx", version.ref = "room" }
room-compiler = { module = "androidx.room:room-compiler", version.ref = "room" }
room-paging = { module = "androidx.room:room-paging", version.ref = "room" }
room-runtime = { module = "androidx.room:room-runtime", version.ref = "room" }
room-testing = { module = "androidx.room:room-testing", version.ref = "room" }
unifiedpush = { module = "com.github.UnifiedPush:android-connector", version.ref = "unifiedpush" }

[plugins]
android-application = { id = "com.android.application", version.ref = "android-agp" }
compose-compiler = { id = "org.jetbrains.kotlin.plugin.compose", version.ref = "kotlin" }
hilt = { id = "com.google.dagger.hilt.android", version.ref = "hilt" }
kotlin-android = { id = "org.jetbrains.kotlin.android", version.ref = "kotlin" }
ksp = { id = "com.google.devtools.ksp", version.ref = "ksp" }
mikepenz-aboutLibraries = { id = "com.mikepenz.aboutlibraries.plugin", version.ref = "mikepenz-aboutLibraries" }<|MERGE_RESOLUTION|>--- conflicted
+++ resolved
@@ -29,14 +29,9 @@
 guava = "33.3.0-android"
 hilt = "2.52"
 # keep in sync with ksp version
-<<<<<<< HEAD
 # Don't use 2.0.20 until https://github.com/google/ksp/issues/2072 is fixed
 kotlin = "2.0.10"
-kotlinx-coroutines = "1.8.1"
-=======
-kotlin = "2.0.20"
 kotlinx-coroutines = "1.9.0"
->>>>>>> 5c6f712d
 # see https://github.com/google/ksp/releases for version numbers
 ksp = "2.0.10-1.0.24"
 mikepenz-aboutLibraries = "11.2.3"
