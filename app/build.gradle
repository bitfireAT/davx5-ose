/***************************************************************************************************
 * Copyright © All Contributors. See LICENSE and AUTHORS in the root directory for details.
 **************************************************************************************************/

apply plugin: 'com.android.application'
apply plugin: 'com.mikepenz.aboutlibraries.plugin'
apply plugin: 'kotlin-android'
apply plugin: 'kotlin-kapt'

android {
    compileSdkVersion 32
    buildToolsVersion '32.0.0'

    defaultConfig {
        applicationId 'com.infomaniak.sync'
        resValue 'string', 'application_id', applicationId

        versionCode 402010004
        versionName '4.2.1'
        buildConfigField "long", "buildTime", System.currentTimeMillis() + "L"

        setProperty "archivesBaseName", "davx5-ose-" + getVersionName()

        minSdkVersion 21        // Android 5
        targetSdkVersion 32     // Android 12

        buildConfigField "String", "userAgent", "\"kSync\""

        buildConfigField "String", "CLIENT_ID", '"CE011334-F75A-4263-9F9F-45FC5A142F59"'

        testInstrumentationRunner "androidx.test.runner.AndroidJUnitRunner"
        //testInstrumentationRunnerArgument "notAnnotation", "androidx.test.filters.FlakyTest"

        kapt {
            arguments {
                arg("room.schemaLocation", "$projectDir/schemas")
            }
        }
    }

    compileOptions {
        // enable because ical4android requires desugaring
        coreLibraryDesugaringEnabled true

        sourceCompatibility JavaVersion.VERSION_1_8
        targetCompatibility JavaVersion.VERSION_1_8
    }
    kotlinOptions {
        jvmTarget = "1.8"
    }

    buildFeatures {
        viewBinding = true
        dataBinding = true
    }

    flavorDimensions "distribution"
    productFlavors {
        standard {
<<<<<<< HEAD
            versionName "4.1.1"
=======
            versionNameSuffix "-ose"
>>>>>>> d3c10c36
        }
    }

    sourceSets {
        androidTest.assets.srcDirs += files("$projectDir/schemas".toString())
    }

    signingConfigs {
        bitfire {
            storeFile file(System.getenv("ANDROID_KEYSTORE") ?: "/dev/null")
            storePassword System.getenv("ANDROID_KEYSTORE_PASSWORD")
            keyAlias System.getenv("ANDROID_KEY_ALIAS")
            keyPassword System.getenv("ANDROID_KEY_PASSWORD")
        }
    }

    buildTypes {
        debug {
        }
        release {
            minifyEnabled true
            proguardFiles getDefaultProguardFile('proguard-android-optimize.txt'), 'proguard-rules-release.pro'

            shrinkResources true

            signingConfig signingConfigs.bitfire
        }
    }

    lint {
        disable 'GoogleAppIndexingWarning', 'ImpliedQuantity', 'MissingQuantity', 'MissingTranslation', 'ExtraTranslation', 'RtlEnabled', 'RtlHardcoded', 'Typos', 'NullSafeMutableLiveData'
    }

    packagingOptions {
        resources {
            excludes += ['META-INF/*.md']
        }
    }
}

dependencies {
    implementation project(':cert4android')
    implementation project(':ical4android')
    implementation project(':vcard4android')

    implementation "org.jetbrains.kotlin:kotlin-stdlib-jdk7:${versions.kotlin}"
    implementation "org.jetbrains.kotlinx:kotlinx-coroutines-core:1.6.0"
    coreLibraryDesugaring 'com.android.tools:desugar_jdk_libs:1.1.5'

    implementation 'androidx.appcompat:appcompat:1.4.1'
    implementation 'androidx.browser:browser:1.4.0'
    implementation 'androidx.cardview:cardview:1.0.0'
    implementation 'androidx.constraintlayout:constraintlayout:2.1.3'
    implementation 'androidx.core:core-ktx:1.7.0'
    implementation 'androidx.fragment:fragment-ktx:1.4.1'
    implementation 'androidx.lifecycle:lifecycle-extensions:2.2.0'
    implementation 'androidx.lifecycle:lifecycle-viewmodel-ktx:2.4.1'
    implementation 'androidx.paging:paging-runtime-ktx:3.1.1'
    implementation 'androidx.preference:preference-ktx:1.2.0'
    implementation 'androidx.security:security-crypto:1.1.0-alpha03'
    implementation 'androidx.swiperefreshlayout:swiperefreshlayout:1.1.0'
    implementation 'com.google.android.flexbox:flexbox:3.0.0'
    implementation 'com.google.android.material:material:1.5.0'

    def room_version = '2.4.2'
    implementation "androidx.room:room-runtime:$room_version"
    implementation "androidx.room:room-ktx:$room_version"
    implementation "androidx.room:room-paging:$room_version"
    kapt "androidx.room:room-compiler:$room_version"
    androidTestImplementation "androidx.room:room-testing:$room_version"

    implementation 'com.jaredrummler:colorpicker:1.1.0'
    implementation "com.github.AppIntro:AppIntro:${versions.appIntro}"
    implementation("com.github.bitfireAT:dav4jvm:${versions.dav4jvm}") {
        exclude group: 'junit'
    }
    implementation "com.mikepenz:aboutlibraries:${versions.aboutLibraries}"
    implementation "com.squareup.okhttp3:okhttp:${versions.okhttp}"
    implementation "com.squareup.okhttp3:okhttp-brotli:${versions.okhttp}"
    implementation "com.squareup.okhttp3:logging-interceptor:${versions.okhttp}"
    implementation 'commons-io:commons-io:2.6'
    //noinspection GradleDependency - dnsjava 3+ needs Java 8/Android 7
    implementation 'dnsjava:dnsjava:2.1.9'
    //noinspection GradleDependency
    implementation "org.apache.commons:commons-collections4:${versions.commonsCollections}"
    //noinspection GradleDependency
    implementation "org.apache.commons:commons-lang3:${versions.commonsLang}"
    //noinspection GradleDependency
    implementation "org.apache.commons:commons-text:${versions.commonsText}"

    // for tests
    androidTestImplementation 'androidx.test:runner:1.4.0'
    androidTestImplementation 'androidx.test:rules:1.4.0'
    androidTestImplementation 'androidx.test.ext:junit-ktx:1.1.3'
    androidTestImplementation 'androidx.test.espresso:espresso-core:3.4.0'
    androidTestImplementation 'androidx.test.espresso:espresso-contrib:3.4.0'
    androidTestImplementation 'junit:junit:4.13.2'
    androidTestImplementation "com.squareup.okhttp3:mockwebserver:${versions.okhttp}"

    testImplementation 'junit:junit:4.13.2'
    testImplementation "com.squareup.okhttp3:mockwebserver:${versions.okhttp}"

    // kSync
    implementation 'com.github.Infomaniak:android-login:2.3.0'
    implementation 'com.google.code.gson:gson:2.8.9'
}<|MERGE_RESOLUTION|>--- conflicted
+++ resolved
@@ -57,11 +57,7 @@
     flavorDimensions "distribution"
     productFlavors {
         standard {
-<<<<<<< HEAD
-            versionName "4.1.1"
-=======
-            versionNameSuffix "-ose"
->>>>>>> d3c10c36
+//            versionNameSuffix "-ose"
         }
     }
 
@@ -87,7 +83,7 @@
 
             shrinkResources true
 
-            signingConfig signingConfigs.bitfire
+//            signingConfig signingConfigs.bitfire
         }
     }
 
