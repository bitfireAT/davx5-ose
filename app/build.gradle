/***************************************************************************************************
 * Copyright © All Contributors. See LICENSE and AUTHORS in the root directory for details.
 **************************************************************************************************/

apply plugin: 'com.android.application'
apply plugin: 'com.mikepenz.aboutlibraries.plugin'
apply plugin: 'dagger.hilt.android.plugin'
apply plugin: 'kotlin-android'
apply plugin: 'kotlin-kapt'

android {
    compileSdkVersion 32
    buildToolsVersion '32.0.0'

    defaultConfig {
        applicationId 'com.infomaniak.sync'
        resValue 'string', 'application_id', applicationId

        versionCode 402030402
        versionName '4.2.3.4'
        buildConfigField "long", "buildTime", System.currentTimeMillis() + "L"

        setProperty "archivesBaseName", "davx5-ose-" + getVersionName()

        minSdkVersion 21        // Android 5
        targetSdkVersion 32     // Android 12v2

        buildConfigField "String", "userAgent", "\"kSync\""

        buildConfigField "String", "CLIENT_ID", '"CE011334-F75A-4263-9F9F-45FC5A142F59"'

        testInstrumentationRunner "at.bitfire.davdroid.CustomTestRunner"

        kapt {
            arguments {
                arg("room.schemaLocation", "$projectDir/schemas")
            }
        }
    }

    compileOptions {
        // enable because ical4android requires desugaring
        coreLibraryDesugaringEnabled true

        sourceCompatibility JavaVersion.VERSION_1_8
        targetCompatibility JavaVersion.VERSION_1_8
    }
    kotlinOptions {
        jvmTarget = "1.8"
    }

    buildFeatures {
        viewBinding = true
        dataBinding = true
    }

    flavorDimensions "distribution"
    productFlavors {
<<<<<<< HEAD
        standard {
//            versionNameSuffix "-ose"
=======
        ose {
            versionNameSuffix "-ose"
>>>>>>> e2c2e566
        }
    }

    sourceSets {
        androidTest.assets.srcDirs += files("$projectDir/schemas".toString())
    }

    signingConfigs {
        bitfire {
            storeFile file(System.getenv("ANDROID_KEYSTORE") ?: "/dev/null")
            storePassword System.getenv("ANDROID_KEYSTORE_PASSWORD")
            keyAlias System.getenv("ANDROID_KEY_ALIAS")
            keyPassword System.getenv("ANDROID_KEY_PASSWORD")
        }
    }

    buildTypes {
        debug {
        }
        release {
            minifyEnabled true
            proguardFiles getDefaultProguardFile('proguard-android-optimize.txt'), 'proguard-rules-release.pro'

            shrinkResources true

//            signingConfig signingConfigs.bitfire
        }
    }

    lint {
        disable 'GoogleAppIndexingWarning', 'ImpliedQuantity', 'MissingQuantity', 'MissingTranslation', 'ExtraTranslation', 'RtlEnabled', 'RtlHardcoded', 'Typos', 'NullSafeMutableLiveData'
    }

    packagingOptions {
        resources {
            excludes += ['META-INF/*.md']
        }
    }
}

dependencies {
    implementation project(':cert4android')
    implementation project(':ical4android')
    implementation project(':vcard4android')

    implementation "org.jetbrains.kotlin:kotlin-stdlib-jdk7:${versions.kotlin}"
    implementation "org.jetbrains.kotlinx:kotlinx-coroutines-core:1.6.1"
    coreLibraryDesugaring 'com.android.tools:desugar_jdk_libs:1.1.6'

    implementation "com.google.dagger:hilt-android:${versions.hilt}"
    kapt "com.google.dagger:hilt-android-compiler:${versions.hilt}"

    implementation 'androidx.appcompat:appcompat:1.5.1'
    implementation 'androidx.browser:browser:1.4.0'
    implementation 'androidx.cardview:cardview:1.0.0'
    implementation 'androidx.constraintlayout:constraintlayout:2.1.4'
    implementation 'androidx.core:core-ktx:1.8.0'
    implementation 'androidx.fragment:fragment-ktx:1.5.2'
    implementation 'androidx.lifecycle:lifecycle-extensions:2.2.0'
    implementation 'androidx.lifecycle:lifecycle-viewmodel-ktx:2.5.1'
    implementation 'androidx.paging:paging-runtime-ktx:3.1.1'
    implementation 'androidx.preference:preference-ktx:1.2.0'
    implementation 'androidx.security:security-crypto:1.1.0-alpha03'
    implementation 'androidx.swiperefreshlayout:swiperefreshlayout:1.1.0'
    implementation 'com.google.android.flexbox:flexbox:3.0.0'
    implementation 'com.google.android.material:material:1.6.1'

    def room_version = '2.4.3'
    implementation "androidx.room:room-runtime:$room_version"
    implementation "androidx.room:room-ktx:$room_version"
    implementation "androidx.room:room-paging:$room_version"
    kapt "androidx.room:room-compiler:$room_version"
    androidTestImplementation "androidx.room:room-testing:$room_version"

    implementation 'com.jaredrummler:colorpicker:1.1.0'
    implementation "com.github.AppIntro:AppIntro:${versions.appIntro}"
    implementation("com.github.bitfireAT:dav4jvm:${versions.dav4jvm}") {
        exclude group: 'junit'
    }
    implementation "com.mikepenz:aboutlibraries:${versions.aboutLibraries}"
    implementation "com.squareup.okhttp3:okhttp:${versions.okhttp}"
    implementation "com.squareup.okhttp3:okhttp-brotli:${versions.okhttp}"
    implementation "com.squareup.okhttp3:logging-interceptor:${versions.okhttp}"
    //noinspection GradleDependency - don't update until API level 26 (Android 8) is the minimum API [https://github.com/bitfireAT/davx5/issues/130]
    implementation 'commons-io:commons-io:2.8.0'
    //noinspection GradleDependency - dnsjava 3+ needs Java 8/Android 7
    implementation 'dnsjava:dnsjava:2.1.9'
    //noinspection GradleDependency
    implementation "org.apache.commons:commons-collections4:${versions.commonsCollections}"
    //noinspection GradleDependency
    implementation "org.apache.commons:commons-lang3:${versions.commonsLang}"
    //noinspection GradleDependency
    implementation "org.apache.commons:commons-text:${versions.commonsText}"

    // for tests
    androidTestImplementation "com.google.dagger:hilt-android-testing:${versions.hilt}"
    kaptAndroidTest "com.google.dagger:hilt-android-compiler:${versions.hilt}"

    androidTestImplementation 'androidx.test:core-ktx:1.4.0'
    androidTestImplementation 'androidx.test:runner:1.4.0'
    androidTestImplementation 'androidx.test:rules:1.4.0'
    androidTestImplementation 'androidx.test.ext:junit-ktx:1.1.3'
    androidTestImplementation "com.squareup.okhttp3:mockwebserver:${versions.okhttp}"
    androidTestImplementation 'io.mockk:mockk-android:1.12.3'
    androidTestImplementation 'junit:junit:4.13.2'

    testImplementation "com.squareup.okhttp3:mockwebserver:${versions.okhttp}"
    testImplementation 'junit:junit:4.13.2'

    // kSync
    implementation 'com.github.Infomaniak:android-login:2.3.0'
    implementation 'com.google.code.gson:gson:2.8.9'
}<|MERGE_RESOLUTION|>--- conflicted
+++ resolved
@@ -56,13 +56,8 @@
 
     flavorDimensions "distribution"
     productFlavors {
-<<<<<<< HEAD
-        standard {
+        ose {
 //            versionNameSuffix "-ose"
-=======
-        ose {
-            versionNameSuffix "-ose"
->>>>>>> e2c2e566
         }
     }
 
