--- conflicted
+++ resolved
@@ -33,12 +33,7 @@
     lateinit var db: AppDatabase
 
     /** use our WebDAV provider as a mock provider because it's our own and we don't need any permissions for it */
-<<<<<<< HEAD
-    val mockAuthority = context.getString(R.string.webdav_authority)
-=======
     private val mockAuthority = context.getString(R.string.webdav_authority)
-    private val mockProvider = context.contentResolver!!.acquireContentProviderClient(mockAuthority)!!
->>>>>>> c02bf942
 
     val account = Account(javaClass.canonicalName, context.getString(R.string.account_type))
 
@@ -50,13 +45,8 @@
 
     @Test
     fun testOnPerformSync_runsSyncAndSetsClassLoader() {
-<<<<<<< HEAD
-        val syncer = TestSyncer(context)
+        val syncer = TestSyncer(context, db)
         syncer.onPerformSync(account, arrayOf(), mockAuthority, SyncResult())
-=======
-        val syncer = TestSyncer(context, db)
-        syncer.onPerformSync(account, arrayOf(), mockAuthority, mockProvider, SyncResult())
->>>>>>> c02bf942
 
         // check whether onPerformSync() actually calls sync()
         assertEquals(1, syncer.syncCalled.get())
