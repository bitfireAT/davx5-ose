--- conflicted
+++ resolved
@@ -7,24 +7,13 @@
 import android.accounts.Account
 import android.content.Context
 import android.content.SyncResult
-<<<<<<< HEAD
-import at.bitfire.davdroid.R
 import at.bitfire.davdroid.db.Collection
-import dagger.hilt.android.qualifiers.ApplicationContext
-import dagger.hilt.android.testing.HiltAndroidRule
-import dagger.hilt.android.testing.HiltAndroidTest
-import dagger.internal.Provider
-import okhttp3.HttpUrl
-=======
-import at.bitfire.davdroid.db.AppDatabase
-import at.bitfire.davdroid.network.HttpClient
-import at.bitfire.davdroid.settings.AccountSettings
 import at.bitfire.davdroid.sync.account.TestAccountAuthenticator
 import dagger.hilt.android.qualifiers.ApplicationContext
 import dagger.hilt.android.testing.HiltAndroidRule
 import dagger.hilt.android.testing.HiltAndroidTest
+import okhttp3.HttpUrl
 import org.junit.After
->>>>>>> 62d5a21d
 import org.junit.Assert.assertEquals
 import org.junit.Before
 import org.junit.Rule
@@ -42,23 +31,10 @@
     @ApplicationContext
     lateinit var context: Context
 
-<<<<<<< HEAD
-    val account by lazy { Account(javaClass.canonicalName, context.getString(R.string.account_type)) }
-=======
-    @Inject
-    lateinit var accountSettingsFactory: AccountSettings.Factory
-
-    @Inject
-    lateinit var db: AppDatabase
-
-    @Inject
-    lateinit var testSyncer: Provider<TestSyncer>
-
     /** (ab)use our WebDAV provider as a mock provider because it's our own and we don't need any permissions for it */
     private val mockAuthority by lazy { context.getString(at.bitfire.davdroid.R.string.webdav_authority) }
 
     lateinit var account: Account
->>>>>>> 62d5a21d
 
     @Before
     fun setUp() {
