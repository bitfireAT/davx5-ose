/***************************************************************************************************
 * Copyright © All Contributors. See LICENSE and AUTHORS in the root directory for details.
 **************************************************************************************************/

package at.bitfire.davdroid.ui

import android.accounts.AccountManager
import android.app.Activity
import android.content.ContentResolver
import android.content.Context
import android.content.Intent
import android.content.SyncStatusObserver
import android.content.pm.ShortcutManager
import android.os.Build
import android.os.Bundle
import android.view.MenuItem
import android.widget.Toast
import androidx.activity.viewModels
import androidx.annotation.AnyThread
import androidx.appcompat.app.ActionBarDrawerToggle
import androidx.appcompat.app.AppCompatActivity
import androidx.core.content.getSystemService
import androidx.core.view.GravityCompat
import androidx.lifecycle.MutableLiveData
<<<<<<< HEAD
import at.bitfire.davdroid.BuildConfig
=======
import androidx.lifecycle.ViewModel
>>>>>>> 5daae1b7
import at.bitfire.davdroid.DavUtils
import at.bitfire.davdroid.R
import at.bitfire.davdroid.databinding.ActivityAccountsBinding
import at.bitfire.davdroid.ui.intro.IntroActivity
import at.bitfire.davdroid.ui.setup.LoginActivity
import com.google.android.material.navigation.NavigationView
import com.google.android.material.snackbar.Snackbar
<<<<<<< HEAD
import com.infomaniak.lib.login.InfomaniakLogin
=======
import dagger.hilt.android.AndroidEntryPoint
import dagger.hilt.android.lifecycle.HiltViewModel
import dagger.hilt.android.qualifiers.ApplicationContext
>>>>>>> 5daae1b7
import kotlinx.coroutines.CoroutineScope
import kotlinx.coroutines.Dispatchers
import kotlinx.coroutines.launch
import javax.inject.Inject

@AndroidEntryPoint
class AccountsActivity: AppCompatActivity(), NavigationView.OnNavigationItemSelectedListener {

    companion object {
        const val REQUEST_INTRO = 0
        private const val WEB_VIEW_LOGIN_REQ = 1
    }

    @Inject lateinit var accountsDrawerHandler: AccountsDrawerHandler

    private lateinit var binding: ActivityAccountsBinding
    private val model by viewModels<Model>()

    private var syncStatusSnackbar: Snackbar? = null

    private lateinit var infomaniakLogin: InfomaniakLogin

    override fun onCreate(savedInstanceState: Bundle?) {
        super.onCreate(savedInstanceState)

        if (savedInstanceState == null) {
            CoroutineScope(Dispatchers.Default).launch {
                // use a separate thread to check whether IntroActivity should be shown
                if (IntroActivity.shouldShowIntroActivity(this@AccountsActivity)) {
                    val intro = Intent(this@AccountsActivity, IntroActivity::class.java)
                    startActivityForResult(intro, REQUEST_INTRO)
                }
            }
        }

        binding = ActivityAccountsBinding.inflate(layoutInflater)
        setContentView(binding.root)

        // kSync
        infomaniakLogin = InfomaniakLogin(
                context = this,
                clientID = BuildConfig.CLIENT_ID,
                appUID = BuildConfig.APPLICATION_ID
        )

        binding.content.fab.setOnClickListener {
//            startActivity(Intent(this, LoginActivity::class.java))
            infomaniakLogin.startWebViewLogin(WEB_VIEW_LOGIN_REQ)
        }
        binding.content.fab.show()

        model.showSyncDisabled.observe(this) { syncDisabled ->
            if (syncDisabled) {
                val snackbar = Snackbar
                    .make(binding.content.coordinator, R.string.accounts_global_sync_disabled, Snackbar.LENGTH_INDEFINITE)
                    .setAction(R.string.accounts_global_sync_enable) {
                        ContentResolver.setMasterSyncAutomatically(true)
                    }
                snackbar.show()
                syncStatusSnackbar = snackbar
            } else {
                syncStatusSnackbar?.let { snackbar ->
                    snackbar.dismiss()
                    syncStatusSnackbar = null
                }
            }
        }

        setSupportActionBar(binding.content.toolbar)

        val toggle = ActionBarDrawerToggle(
                this, binding.drawerLayout, binding.content.toolbar, R.string.navigation_drawer_open, R.string.navigation_drawer_close)
        binding.drawerLayout.addDrawerListener(toggle)
        toggle.syncState()

        binding.navView.setNavigationItemSelectedListener(this)
        binding.navView.itemIconTintList = null

        // handle "Sync all" intent from launcher shortcut
        if (savedInstanceState == null && intent.action == Intent.ACTION_SYNC)
            syncAllAccounts()
    }

    override fun onResume() {
        super.onResume()
        accountsDrawerHandler.initMenu(this, binding.navView.menu)
    }


    override fun onActivityResult(requestCode: Int, resultCode: Int, data: Intent?) {
        if (requestCode == REQUEST_INTRO && resultCode == Activity.RESULT_CANCELED)
            finish()
        else if (requestCode == WEB_VIEW_LOGIN_REQ && resultCode == RESULT_OK) {
            val code = data?.extras?.getString(InfomaniakLogin.CODE_TAG)
            if (code.isNullOrBlank()) {
                val translatedError = data?.extras?.getString(InfomaniakLogin.ERROR_TRANSLATED_TAG)
                Toast.makeText(this, translatedError, Toast.LENGTH_LONG).show()
            } else {
                Intent(this, LoginActivity::class.java).apply {
                    putExtra("code", code)
                    startActivity(this)
                }
            }
        }
        else
            super.onActivityResult(requestCode, resultCode, data)
    }

    override fun onBackPressed() {
        if (binding.drawerLayout.isDrawerOpen(GravityCompat.START))
            binding.drawerLayout.closeDrawer(GravityCompat.START)
        else
            super.onBackPressed()
    }

    override fun onNavigationItemSelected(item: MenuItem): Boolean {
        accountsDrawerHandler.onNavigationItemSelected(this, item)
        binding.drawerLayout.closeDrawer(GravityCompat.START)
        return true
    }


    private fun allAccounts() =
            AccountManager.get(this).getAccountsByType(getString(R.string.account_type))

    fun syncAllAccounts(item: MenuItem? = null) {
        if (Build.VERSION.SDK_INT >= 25)
            getSystemService<ShortcutManager>()?.reportShortcutUsed(UiUtils.SHORTCUT_SYNC_ALL)

        val accounts = allAccounts()
        for (account in accounts)
            DavUtils.requestSync(this, account)
    }


    @HiltViewModel
    class Model @Inject constructor(
        @ApplicationContext val context: Context
    ): ViewModel(), SyncStatusObserver {

        private var syncStatusObserver: Any? = null
        val showSyncDisabled = MutableLiveData(false)

        init {
            syncStatusObserver = ContentResolver.addStatusChangeListener(ContentResolver.SYNC_OBSERVER_TYPE_SETTINGS, this)
            onStatusChanged(ContentResolver.SYNC_OBSERVER_TYPE_SETTINGS)
        }

        override fun onCleared() {
            ContentResolver.removeStatusChangeListener(syncStatusObserver)
        }

        @AnyThread
        override fun onStatusChanged(which: Int) {
            showSyncDisabled.postValue(!ContentResolver.getMasterSyncAutomatically())
        }

    }

}<|MERGE_RESOLUTION|>--- conflicted
+++ resolved
@@ -22,11 +22,8 @@
 import androidx.core.content.getSystemService
 import androidx.core.view.GravityCompat
 import androidx.lifecycle.MutableLiveData
-<<<<<<< HEAD
+import androidx.lifecycle.ViewModel
 import at.bitfire.davdroid.BuildConfig
-=======
-import androidx.lifecycle.ViewModel
->>>>>>> 5daae1b7
 import at.bitfire.davdroid.DavUtils
 import at.bitfire.davdroid.R
 import at.bitfire.davdroid.databinding.ActivityAccountsBinding
@@ -34,13 +31,10 @@
 import at.bitfire.davdroid.ui.setup.LoginActivity
 import com.google.android.material.navigation.NavigationView
 import com.google.android.material.snackbar.Snackbar
-<<<<<<< HEAD
 import com.infomaniak.lib.login.InfomaniakLogin
-=======
 import dagger.hilt.android.AndroidEntryPoint
 import dagger.hilt.android.lifecycle.HiltViewModel
 import dagger.hilt.android.qualifiers.ApplicationContext
->>>>>>> 5daae1b7
 import kotlinx.coroutines.CoroutineScope
 import kotlinx.coroutines.Dispatchers
 import kotlinx.coroutines.launch
@@ -112,7 +106,7 @@
         setSupportActionBar(binding.content.toolbar)
 
         val toggle = ActionBarDrawerToggle(
-                this, binding.drawerLayout, binding.content.toolbar, R.string.navigation_drawer_open, R.string.navigation_drawer_close)
+            this, binding.drawerLayout, binding.content.toolbar, R.string.navigation_drawer_open, R.string.navigation_drawer_close)
         binding.drawerLayout.addDrawerListener(toggle)
         toggle.syncState()
 
@@ -164,7 +158,7 @@
 
 
     private fun allAccounts() =
-            AccountManager.get(this).getAccountsByType(getString(R.string.account_type))
+        AccountManager.get(this).getAccountsByType(getString(R.string.account_type))
 
     fun syncAllAccounts(item: MenuItem? = null) {
         if (Build.VERSION.SDK_INT >= 25)
