/***************************************************************************************************
 * Copyright © All Contributors. See LICENSE and AUTHORS in the root directory for details.
 **************************************************************************************************/

package at.bitfire.davdroid.ui.account

import android.content.*
import android.os.Bundle
import android.os.IBinder
import android.provider.CalendarContract
import android.provider.ContactsContract
import android.view.*
import android.widget.PopupMenu
import androidx.annotation.AnyThread
import androidx.fragment.app.Fragment
import androidx.fragment.app.FragmentManager
import androidx.fragment.app.activityViewModels
import androidx.fragment.app.viewModels
import androidx.lifecycle.*
import androidx.paging.*
import androidx.recyclerview.widget.DiffUtil
import androidx.recyclerview.widget.LinearLayoutManager
import androidx.recyclerview.widget.RecyclerView
import androidx.swiperefreshlayout.widget.SwipeRefreshLayout
import androidx.viewbinding.ViewBinding
import at.bitfire.davdroid.Constants
import at.bitfire.davdroid.DavService
import at.bitfire.davdroid.R
import at.bitfire.davdroid.databinding.AccountCollectionsBinding
import at.bitfire.davdroid.db.AppDatabase
import at.bitfire.davdroid.db.Collection
import at.bitfire.davdroid.resource.LocalAddressBook
import at.bitfire.davdroid.resource.TaskUtils
import at.bitfire.davdroid.ui.PermissionsActivity
import dagger.assisted.Assisted
import dagger.assisted.AssistedFactory
import dagger.assisted.AssistedInject
import dagger.hilt.android.AndroidEntryPoint
import dagger.hilt.android.qualifiers.ApplicationContext
import kotlinx.coroutines.Dispatchers
import kotlinx.coroutines.flow.collectLatest
import kotlinx.coroutines.flow.map
import kotlinx.coroutines.launch
import javax.inject.Inject

@AndroidEntryPoint
abstract class CollectionsFragment: Fragment(), SwipeRefreshLayout.OnRefreshListener {

    companion object {
        const val EXTRA_SERVICE_ID = "serviceId"
        const val EXTRA_COLLECTION_TYPE = "collectionType"
    }

    private var _binding: AccountCollectionsBinding? = null
    protected val binding get() = _binding!!

    val accountModel by activityViewModels<AccountActivity.Model>()
    @Inject lateinit var modelFactory: Model.Factory
    val model by viewModels<Model> {
        object: ViewModelProvider.Factory {
            @Suppress("UNCHECKED_CAST")
            override fun <T: ViewModel> create(modelClass: Class<T>): T =
                modelFactory.create(
                    accountModel,
                    requireArguments().getLong(EXTRA_SERVICE_ID),
                    requireArguments().getString(EXTRA_COLLECTION_TYPE) ?: throw IllegalArgumentException("EXTRA_COLLECTION_TYPE required")
                ) as T
        }
    }

    override fun onCreate(savedInstanceState: Bundle?) {
        super.onCreate(savedInstanceState)
        setHasOptionsMenu(true)
    }

    abstract val noCollectionsStringId: Int

    override fun onCreateView(inflater: LayoutInflater, container: ViewGroup?, savedInstanceState: Bundle?): View {
        _binding = AccountCollectionsBinding.inflate(inflater, container, false)

        binding.permissionsBtn.setOnClickListener {
            startActivity(Intent(requireActivity(), PermissionsActivity::class.java))
        }

        return binding.root
    }

    override fun onViewCreated(view: View, savedInstanceState: Bundle?) {
        super.onViewCreated(view, savedInstanceState)

        model.isRefreshing.observe(viewLifecycleOwner, Observer { nowRefreshing ->
            binding.swipeRefresh.isRefreshing = nowRefreshing
        })
        model.hasWriteableCollections.observe(viewLifecycleOwner, Observer {
            requireActivity().invalidateOptionsMenu()
        })
        model.collectionsColors.observe(viewLifecycleOwner, Observer { colors: List<Int?> ->
            val realColors = colors.filterNotNull()
            if (realColors.isNotEmpty())
                binding.swipeRefresh.setColorSchemeColors(*realColors.toIntArray())
        })
        binding.swipeRefresh.setOnRefreshListener(this)

        val updateProgress = Observer<Boolean> {
            if (model.isSyncActive.value == true) {
                binding.progress.isIndeterminate = true
                binding.progress.alpha = 1.0f
                binding.progress.visibility = View.VISIBLE
            } else {
                if (model.isSyncPending.value == true) {
                    binding.progress.visibility = View.VISIBLE
                    binding.progress.alpha = 0.2f
                    binding.progress.isIndeterminate = false
                    binding.progress.progress = 100
                } else
                    binding.progress.visibility = View.GONE // kSync
            }
        }
        model.isSyncPending.observe(viewLifecycleOwner, updateProgress)
        model.isSyncActive.observe(viewLifecycleOwner, updateProgress)

        val adapter = createAdapter()
        binding.list.layoutManager = LinearLayoutManager(requireActivity())
        binding.list.adapter = adapter
        model.collectionsPager.observe(viewLifecycleOwner, Observer { data ->
            lifecycleScope.launch {
                val colors = data.flow.map { pagingData ->
                    pagingData.map { collection ->
                        collection.color ?: Constants.DAVDROID_GREEN_RGBA
                    }
                }
                data.flow.collectLatest { pagingData ->
                    adapter.submitData(pagingData)
                }
            }
        })
        adapter.addLoadStateListener { loadStates ->
            if (loadStates.refresh is LoadState.NotLoading) {
                if (adapter.itemCount > 0) {
                    binding.list.visibility = View.VISIBLE
                    binding.empty.visibility = View.GONE
                } else {
                    binding.list.visibility = View.GONE
                    binding.empty.visibility = View.VISIBLE
                }
            }
        }

        binding.noCollections.setText(noCollectionsStringId)
    }

    override fun onPrepareOptionsMenu(menu: Menu) {
        menu.findItem(R.id.showOnlyPersonal).let { showOnlyPersonal ->
            accountModel.showOnlyPersonal.value?.let { value ->
                showOnlyPersonal.isChecked = value
            }
            accountModel.showOnlyPersonal_writable.value?.let { writable ->
                showOnlyPersonal.isEnabled = writable
            }
        }
    }

    override fun onOptionsItemSelected(item: MenuItem) =
            when (item.itemId) {
                R.id.refresh -> {
                    onRefresh()
                    true
                }
                R.id.showOnlyPersonal -> {
                    accountModel.toggleShowOnlyPersonal()
                    true
                }
                else ->
                    false
            }

    override fun onRefresh() {
        model.refresh()
    }

    override fun onResume() {
        super.onResume()
        checkPermissions()
    }

    override fun onDestroyView() {
        super.onDestroyView()
        _binding = null
    }


    protected abstract fun checkPermissions()
    protected abstract fun createAdapter(): CollectionAdapter


    abstract class CollectionViewHolder<T: ViewBinding>(
        parent: ViewGroup,
        val binding: T,
        protected val accountModel: AccountActivity.Model
    ): RecyclerView.ViewHolder(binding.root) {
        abstract fun bindTo(item: Collection)
    }

    abstract class CollectionAdapter(
        protected val accountModel: AccountActivity.Model
    ): PagingDataAdapter<Collection, CollectionViewHolder<*>>(DIFF_CALLBACK) {

        companion object {
            private val DIFF_CALLBACK = object: DiffUtil.ItemCallback<Collection>() {
                override fun areItemsTheSame(oldItem: Collection, newItem: Collection) =
                        oldItem.id == newItem.id

                override fun areContentsTheSame(oldItem: Collection, newItem: Collection) =
                        oldItem == newItem
            }
        }

        override fun onBindViewHolder(holder: CollectionViewHolder<*>, position: Int) {
            getItem(position)?.let { item ->
                holder.bindTo(item)
            }
        }

    }

    class CollectionPopupListener(
        private val accountModel: AccountActivity.Model,
        private val item: Collection,
        private val fragmentManager: FragmentManager
    ): View.OnClickListener {

        override fun onClick(anchor: View) {
<<<<<<< HEAD
            val fragmentManager = (anchor.context as AppCompatActivity).supportFragmentManager
            val wrapper: Context = ContextThemeWrapper(anchor.context, R.style.PopupThemeInfomaniak) // kSync
            val popup = PopupMenu(wrapper, anchor, Gravity.RIGHT)
=======
            val popup = PopupMenu(anchor.context, anchor, Gravity.RIGHT)
>>>>>>> 5daae1b7
            popup.inflate(R.menu.account_collection_operations)

            with(popup.menu.findItem(R.id.force_read_only)) {
                if (item.type == Collection.TYPE_WEBCAL)
                    // Webcal collections are always read-only
                    isVisible = false
                else {
                    // non-Webcal collection
                    if (item.privWriteContent)
                        isChecked = item.forceReadOnly
                    else
                        isVisible = false
                }
            }
            popup.menu.findItem(R.id.delete_collection).isVisible = false //kSync

            popup.setOnMenuItemClickListener { menuItem ->
                when (menuItem.itemId) {
                    R.id.force_read_only -> {
                        accountModel.toggleReadOnly(item)
                    }
                    R.id.properties ->
                        CollectionInfoFragment.newInstance(item.id).show(fragmentManager, null)
                    R.id.delete_collection ->
                        DeleteCollectionFragment.newInstance(accountModel.account, item.id).show(fragmentManager, null)
                }
                true
            }
            popup.show()
        }

    }


    class Model @AssistedInject constructor(
        @ApplicationContext val context: Context,
        val db: AppDatabase,
        @Assisted val accountModel: AccountActivity.Model,
        @Assisted val serviceId: Long,
        @Assisted val collectionType: String
    ): ViewModel(), DavService.RefreshingStatusListener, SyncStatusObserver {

        @AssistedFactory
        interface Factory {
            fun create(accountModel: AccountActivity.Model, serviceId: Long, collectionType: String): Model
        }

        // cache task provider
        val taskProvider by lazy { TaskUtils.currentProvider(context) }

        val hasWriteableCollections = db.homeSetDao().hasBindableByServiceLive(serviceId)
        val collectionsColors = db.collectionDao().colorsByServiceLive(serviceId)
        val collectionsPager: LiveData<Pager<Int, Collection>> =
            Transformations.map(accountModel.showOnlyPersonal) { onlyPersonal ->
                Pager(PagingConfig(pageSize = 25)) {
                    if (onlyPersonal)
                        // show only personal collections
                        db.collectionDao().pagePersonalByServiceAndType(serviceId, collectionType)
                    else
                        // show all collections
                        db.collectionDao().pageByServiceAndType(serviceId, collectionType)
                }
            }

        // observe DavService refresh status
        @Volatile
        private var davService: DavService.InfoBinder? = null
        private var davServiceConn: ServiceConnection? = null
        private val svcConn = object: ServiceConnection {
            override fun onServiceConnected(name: ComponentName?, service: IBinder?) {
                val svc = service as DavService.InfoBinder
                davService = svc
                svc.addRefreshingStatusListener(this@Model, true)
            }
            override fun onServiceDisconnected(name: ComponentName?) {
                davService = null
            }
        }
        val isRefreshing = MutableLiveData<Boolean>()

        // observe whether sync is active
        private var syncStatusHandle: Any? = null
        val isSyncActive = MutableLiveData<Boolean>()
        val isSyncPending = MutableLiveData<Boolean>()


        init {
            if (context.bindService(Intent(context, DavService::class.java), svcConn, Context.BIND_AUTO_CREATE))
                davServiceConn = svcConn

            viewModelScope.launch(Dispatchers.Default) {
                syncStatusHandle = ContentResolver.addStatusChangeListener(ContentResolver.SYNC_OBSERVER_TYPE_PENDING + ContentResolver.SYNC_OBSERVER_TYPE_ACTIVE, this@Model)
                checkSyncStatus()
            }
        }

        override fun onCleared() {
            syncStatusHandle?.let { ContentResolver.removeStatusChangeListener(it) }

            davService?.removeRefreshingStatusListener(this)
            davServiceConn?.let {
                context.unbindService(it)
                davServiceConn = null
            }
        }

        fun refresh() {
            DavService.refreshCollections(context, serviceId)
        }

        @AnyThread
        override fun onDavRefreshStatusChanged(id: Long, refreshing: Boolean) {
            if (id == serviceId)
                isRefreshing.postValue(refreshing)
        }

        @AnyThread
        override fun onStatusChanged(which: Int) {
            checkSyncStatus()
        }

        @AnyThread
        @Synchronized
        private fun checkSyncStatus() {
            if (collectionType == Collection.TYPE_ADDRESSBOOK) {
                val mainAuthority = context.getString(R.string.address_books_authority)
                val mainSyncActive = ContentResolver.isSyncActive(accountModel.account, mainAuthority)
                val mainSyncPending = ContentResolver.isSyncPending(accountModel.account, mainAuthority)

                val addrBookAccounts = LocalAddressBook.findAll(context, null, accountModel.account).map { it.account }
                val syncActive = addrBookAccounts.any { ContentResolver.isSyncActive(it, ContactsContract.AUTHORITY) }
                val syncPending = addrBookAccounts.any { ContentResolver.isSyncPending(it, ContactsContract.AUTHORITY) }

                isSyncActive.postValue(mainSyncActive || syncActive)
                isSyncPending.postValue(mainSyncPending || syncPending)
            } else {
                val authorities = mutableListOf(CalendarContract.AUTHORITY)
                taskProvider?.let {
                    authorities += it.authority
                }
                isSyncActive.postValue(authorities.any {
                    ContentResolver.isSyncActive(accountModel.account, it)
                })
                isSyncPending.postValue(authorities.any {
                    ContentResolver.isSyncPending(accountModel.account, it)
                })
            }
        }

    }

}<|MERGE_RESOLUTION|>--- conflicted
+++ resolved
@@ -161,18 +161,18 @@
     }
 
     override fun onOptionsItemSelected(item: MenuItem) =
-            when (item.itemId) {
-                R.id.refresh -> {
-                    onRefresh()
-                    true
-                }
-                R.id.showOnlyPersonal -> {
-                    accountModel.toggleShowOnlyPersonal()
-                    true
-                }
-                else ->
-                    false
-            }
+        when (item.itemId) {
+            R.id.refresh -> {
+                onRefresh()
+                true
+            }
+            R.id.showOnlyPersonal -> {
+                accountModel.toggleShowOnlyPersonal()
+                true
+            }
+            else ->
+                false
+        }
 
     override fun onRefresh() {
         model.refresh()
@@ -208,10 +208,10 @@
         companion object {
             private val DIFF_CALLBACK = object: DiffUtil.ItemCallback<Collection>() {
                 override fun areItemsTheSame(oldItem: Collection, newItem: Collection) =
-                        oldItem.id == newItem.id
+                    oldItem.id == newItem.id
 
                 override fun areContentsTheSame(oldItem: Collection, newItem: Collection) =
-                        oldItem == newItem
+                    oldItem == newItem
             }
         }
 
@@ -230,18 +230,12 @@
     ): View.OnClickListener {
 
         override fun onClick(anchor: View) {
-<<<<<<< HEAD
-            val fragmentManager = (anchor.context as AppCompatActivity).supportFragmentManager
-            val wrapper: Context = ContextThemeWrapper(anchor.context, R.style.PopupThemeInfomaniak) // kSync
-            val popup = PopupMenu(wrapper, anchor, Gravity.RIGHT)
-=======
             val popup = PopupMenu(anchor.context, anchor, Gravity.RIGHT)
->>>>>>> 5daae1b7
             popup.inflate(R.menu.account_collection_operations)
 
             with(popup.menu.findItem(R.id.force_read_only)) {
                 if (item.type == Collection.TYPE_WEBCAL)
-                    // Webcal collections are always read-only
+                // Webcal collections are always read-only
                     isVisible = false
                 else {
                     // non-Webcal collection
@@ -293,10 +287,10 @@
             Transformations.map(accountModel.showOnlyPersonal) { onlyPersonal ->
                 Pager(PagingConfig(pageSize = 25)) {
                     if (onlyPersonal)
-                        // show only personal collections
+                    // show only personal collections
                         db.collectionDao().pagePersonalByServiceAndType(serviceId, collectionType)
                     else
-                        // show all collections
+                    // show all collections
                         db.collectionDao().pageByServiceAndType(serviceId, collectionType)
                 }
             }
