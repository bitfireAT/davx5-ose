--- conflicted
+++ resolved
@@ -14,13 +14,9 @@
 import at.bitfire.davdroid.R
 import at.bitfire.davdroid.log.Logger
 import at.bitfire.davdroid.ui.UiUtils
-<<<<<<< HEAD
 import com.infomaniak.sync.ui.InfomaniakDetectConfigurationFragment
-import java.util.*
-=======
 import dagger.hilt.android.AndroidEntryPoint
 import javax.inject.Inject
->>>>>>> 5daae1b7
 
 /**
  * Activity to initially connect to a server and create an account.
@@ -50,12 +46,8 @@
 
     }
 
-<<<<<<< HEAD
-//    private val loginFragmentLoader = ServiceLoader.load(LoginCredentialsFragment::class.java)!!
-=======
-    @Inject
-    lateinit var loginFragmentFactories: Map<Int, @JvmSuppressWildcards LoginCredentialsFragmentFactory>
->>>>>>> 5daae1b7
+//    @Inject
+//    lateinit var loginFragmentFactories: Map<Int, @JvmSuppressWildcards LoginCredentialsFragmentFactory>
 
 
     override fun onCreate(savedInstanceState: Bundle?) {
@@ -63,35 +55,31 @@
 
         if (savedInstanceState == null) {
             // first call, add first login fragment
-            val factories = loginFragmentFactories      // get factories from hilt
-                .toSortedMap()                          // sort by Int key
-                .values.reversed()                      // take reverse-sorted values (because high priority numbers shall be processed first)
+//            val factories = loginFragmentFactories      // get factories from hilt
+//                .toSortedMap()                          // sort by Int key
+//                .values.reversed()                      // take reverse-sorted values (because high priority numbers shall be processed first)
             var fragment: Fragment? = null
-<<<<<<< HEAD
-//            for (factory in loginFragmentLoader)
+//            for (factory in factories) {
+//                Logger.log.info("Login fragment factory: $factory")
 //                fragment = fragment ?: factory.getFragment(intent)
+//            }
 
             if (intent != null) {
                 val code = intent.getStringExtra("code")
                 if (!code.isNullOrBlank()) {
                     fragment = InfomaniakDetectConfigurationFragment.newInstance(code)
                 }
-=======
-            for (factory in factories) {
-                Logger.log.info("Login fragment factory: $factory")
-                fragment = fragment ?: factory.getFragment(intent)
->>>>>>> 5daae1b7
+            } else {
+                Toast.makeText(this, getString(R.string.an_error_has_occurred), Toast.LENGTH_LONG).show()
+                onBackPressed()
             }
 
             if (fragment != null) {
                 supportFragmentManager.beginTransaction()
-                        .replace(android.R.id.content, fragment)
-                        .commit()
-            } else {
+                    .replace(android.R.id.content, fragment)
+                    .commit()
+            } else
                 Logger.log.severe("Couldn't create LoginFragment")
-                Toast.makeText(this, getString(R.string.an_error_has_occurred), Toast.LENGTH_LONG).show()
-                onBackPressed()
-            }
         }
     }
 
@@ -102,7 +90,7 @@
 
     fun showHelp(item: MenuItem) {
         UiUtils.launchUri(this,
-                App.homepageUrl(this).buildUpon().appendPath("tested-with").build())
+            App.homepageUrl(this).buildUpon().appendPath("tested-with").build())
     }
 
 }