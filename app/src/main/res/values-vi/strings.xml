--- conflicted
+++ resolved
@@ -398,13 +398,8 @@
   <string name="webdav_notification_download">Đang tải xuống tệp WebDAV</string>
   <string name="webdav_notification_upload">Đang tải lên tệp WebDAV</string>
   <string name="webdav_provider_root_title">Nơi gắn WebDAV</string>
-<<<<<<< HEAD
-  <!--sync adapters-->
+  <!--sync-->
   <string name="sync_error_permissions">Quyền của kSync</string>
-=======
-  <!--sync-->
-  <string name="sync_error_permissions">Quyền của DAVx⁵</string>
->>>>>>> 3b2246e7
   <string name="sync_error_permissions_text">Yêu cầu quyền bổ sung</string>
   <string name="sync_error_tasks_too_old">%s quá cũ</string>
   <string name="sync_error_tasks_required_version">Phiên bản tối thiểu được yêu cầu: %1$s</string>
