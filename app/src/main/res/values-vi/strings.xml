--- conflicted
+++ resolved
@@ -121,13 +121,7 @@
   <string name="navigation_drawer_community">Cộng đồng</string>
   <string name="navigation_drawer_donate">Quyên góp</string>
   <string name="navigation_drawer_privacy_policy">Chính sách riêng tư</string>
-<<<<<<< HEAD
-  <string name="account_list_no_internet">Không có kết nối internet. Android sẽ không chạy đồng bộ hoá.</string>
-  <string name="account_list_low_storage">Dung lượng bộ nhớ thấp. Android sẽ không thực hiện đồng bộ.</string>
   <string name="account_list_empty">Chào mừng đến kSync!\n\nBạn có thể thêm một tài khoản CalDAV/CardDAV ngay.</string>
-=======
-  <string name="account_list_empty">Chào mừng đến DAVx⁵!\n\nBạn có thể thêm một tài khoản CalDAV/CardDAV ngay.</string>
->>>>>>> 088136de
   <string name="accounts_global_sync_disabled">Đồng bộ hoá tự động trên toàn hệ thống bị tắt</string>
   <string name="accounts_global_sync_enable">Bật</string>
   <string name="accounts_sync_all">Đồng bộ tất cả tài khoản</string>
