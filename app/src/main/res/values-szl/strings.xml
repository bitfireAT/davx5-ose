--- conflicted
+++ resolved
@@ -242,13 +242,8 @@
   <!--WebDAV accounts-->
   <string name="webdav_add_mount_username">Miano używocza</string>
   <string name="webdav_add_mount_password">Hasło</string>
-<<<<<<< HEAD
-  <!--sync adapters-->
+  <!--sync-->
   <string name="sync_error_permissions">Uprawniynia kSync</string>
-=======
-  <!--sync-->
-  <string name="sync_error_permissions">Uprawniynia DAVx⁵</string>
->>>>>>> 3b2246e7
   <string name="sync_error_permissions_text">Wymogane ekstra uprawniynia</string>
   <string name="sync_error_authentication_failed">Autoryzacyjo sie niy podarziła (dej pozōr na dane logowanio)</string>
   <string name="sync_error_io">Feler necu abo I/O – %s</string>
