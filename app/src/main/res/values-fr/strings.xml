--- conflicted
+++ resolved
@@ -39,8 +39,6 @@
     
     <string name="main_manage_accounts">Gérer les comptes synchronisés</string>
     <string name="davdroid_website">Site Web de DAVdroid</string>
-<<<<<<< HEAD
-=======
     <string name="html_main_info"><![CDATA[
        <h1>Bienvenue dans DAVdroid/%s!</h1>
        
@@ -89,7 +87,6 @@
 	   	* <a href="http://simple.sourceforge.net/">Simple XML Serialization</a> (<a href="http://www.apache.org/licenses/LICENSE-2.0">Apache License, Version 2.0</a>)<br/>
 	   	* <a href="http://projectlombok.org/">Project Lombok</a> (<a href="http://opensource.org/licenses/mit-license.php">MIT License</a>)</p>
     ]]></string>
->>>>>>> e4e1053f
     <string name="setup_account_details">Détails du compte</string>
     <string name="setup_account_name">Nom du compte :</string>
     <string name="setup_account_name_hint">Mon compte CalDAV/CardDAV</string>
