<?xml version='1.0' encoding='UTF-8'?>
<resources xmlns:tools="http://schemas.android.com/tools">
  <!--common strings-->
  <string name="app_name">kSync</string>
  <string name="account_title_address_book">kSync دفتر عناوين</string>
  <string name="address_books_authority_title">دفاتر العناوين</string>
  <string name="help">مساعدة</string>
  <string name="manage_accounts">إدارة الحسابات</string>
  <string name="notification_channel_debugging">تصحيح العلل</string>
  <string name="notification_channel_general">رسائل هامة أخرى</string>
  <string name="notification_channel_sync">مزامنة</string>
  <string name="notification_channel_sync_errors">أخطاء المزامنة</string>
  <string name="notification_channel_sync_errors_desc">الأخطاء الهامة التي توقف المزامنة ، نحو ردود الخادم غير المتوقعة</string>
  <string name="notification_channel_sync_warnings">تحذيرات المزامنة</string>
  <string name="notification_channel_sync_warnings_desc">المشاكل غير الفادحة في المزامنة ، مثل بعض الملفات غير الصالحة</string>
  <string name="notification_channel_sync_io_errors">أخطاء الشبكة و عمليات الإدخال/الإخراج</string>
  <string name="notification_channel_sync_io_errors_desc">أوقات المهل، مشاكل الاتصال ، ...الخ (مؤقتة في العادة)</string>
  <!--IntroActivity-->
  <string name="intro_more_info">المزيد من المعلومات</string>
  <!--PermissionsActivity-->
  <!--WifiPermissionsActivity-->
  <!--AboutActivity-->
  <string name="about_libraries">المكتبات</string>
  <string name="about_version">النسخة %1$s (%2$d)</string>
  <string name="about_build_date">التجميع على %s</string>
  <string name="about_flavor_info">هذا الإصدار صالح للتوزيع عبر Google Play فقط.</string>
  <string name="about_license_info_no_warranty">يقدَّم هذا البرنامج دون أدنى مسؤولية.  إنه برنامج حر، وندعوك لإعادة توزيعه حسب أحكام محددة.</string>
  <!--global settings-->
  <string name="logging_couldnt_create_file">لا يمكن إنشاء ملف سجل</string>
  <!--AccountsActivity-->
  <string name="navigation_drawer_open">فتح درج التنقل</string>
  <string name="navigation_drawer_close">إغلاق درج التنقل</string>
  <string name="navigation_drawer_subtitle">مهايئ مزامنة CalDAV/CardDAV</string>
  <string name="navigation_drawer_about">حول / الترخيص</string>
  <string name="navigation_drawer_beta_feedback">انطباعات المستخدمين عن البيتا</string>
  <string name="navigation_drawer_settings">الإعدادات</string>
  <string name="navigation_drawer_news_updates">أخبار وتحديثات</string>
  <string name="navigation_drawer_external_links">روابط خارجية</string>
  <string name="navigation_drawer_website">موقع الويب</string>
  <string name="navigation_drawer_manual">دليل الاستخدام</string>
  <string name="navigation_drawer_faq">الأسئلة الشائعة</string>
  <string name="navigation_drawer_donate">تبرَّع</string>
  <string name="account_list_empty">مرحباً بك في kSync !\n\n يمكنك إضافة حساب CalDAV أو CardDAV الآن.</string>
  <string name="accounts_global_sync_disabled">تم تعطيل المزامنة التلقائية على مستوى النظام</string>
  <string name="accounts_global_sync_enable">تفعيل</string>
  <!--RefreshCollectionsWorker-->
  <string name="refresh_collections_worker_refresh_failed">فشل اكتشاف الخدمة</string>
  <string name="refresh_collections_worker_refresh_couldnt_refresh">لم يتمكن التطبيق من تجديد قائمة المجموعة</string>
  <!--Battery Optimization-->
  <!--ForegroundService-->
  <!--AppSettingsActivity-->
  <string name="app_settings">الإعدادات</string>
  <string name="app_settings_debug">تصحيح العلل</string>
  <string name="app_settings_show_debug_info">عرض معلومات التصحيح</string>
  <string name="app_settings_show_debug_info_details">عرض/مشاركة تفاصيل البرنامج والضبط</string>
  <string name="app_settings_logging">التسجيل المفصّل</string>
  <string name="app_settings_logging_on">التسجيل مفعَّل</string>
  <string name="app_settings_logging_off">التسجيل معطَّل</string>
  <string name="app_settings_connection">الاتصال</string>
  <string name="app_settings_security">الأمن</string>
  <string name="app_settings_distrust_system_certs">عدم الثقة في شهادات النظام</string>
  <string name="app_settings_distrust_system_certs_on">هيئات توثيق النظام و تلك التي أضافها المستخدم لن تكون محل ثقة</string>
  <string name="app_settings_distrust_system_certs_off">هيئات توثيق النظام و تلك التي أضافها المستخدم ستكون محل ثقة (نوصي بهذا)</string>
  <string name="app_settings_reset_certificates">إعادة ضبط الشهادات (غير)الموثوقة</string>
  <string name="app_settings_reset_certificates_summary">إعادة ضبط حالة الثقة لجميع الشهادات المخصصة</string>
  <string name="app_settings_reset_certificates_success">تمت إزالة جميع الشهادات المخصصة</string>
  <string name="app_settings_user_interface">واجهة المستخدم</string>
  <string name="app_settings_notification_settings">إعدادات الإشعار</string>
  <string name="app_settings_notification_settings_summary">إدارة وسائل الإشعار وإعداداتها</string>
  <string name="app_settings_reset_hints">إعادة ضبط التلميحات</string>
  <string name="app_settings_reset_hints_summary">إعادة تفعيل التلميحات التي أُبعِدت سابقاً</string>
  <string name="app_settings_reset_hints_success">كل التلميحات ستظهر مرة أخرى</string>
  <!--AccountActivity-->
  <string name="account_carddav">CardDAV</string>
  <string name="account_caldav">CalDAV</string>
  <string name="account_webcal">Webcal</string>
  <string name="account_synchronize_now">زامن الآن</string>
  <string name="account_settings">إعدادات الحساب</string>
  <string name="account_rename">إعادة تسمية الحساب</string>
  <string name="account_rename_new_name">البيانات المحلية غير المحفوظة قد يجري استبعادها.  مطلوب إعادة المزامنة بعد إعادة التسمية.  الاسم الجديد للحساب:</string>
  <string name="account_rename_rename">إعادة تسمية</string>
  <string name="account_delete">حذف الحساب</string>
  <string name="account_delete_confirmation_title">هل تريد حذف الحساب فعلاً ؟</string>
  <string name="account_delete_confirmation_text">سيتم حذف كل النسخ المحليّة من دفاتر العناوين والتقاويم وقوائم المهام.</string>
  <string name="account_synchronize_this_collection">مزامنة هذه المجموعة</string>
  <string name="account_read_only">للقراءة فقط</string>
  <string name="account_calendar">تقويم</string>
  <string name="account_task_list">قائمة مهام</string>
  <string name="account_refresh_address_book_list">تجديد قائمة دفتر العناوين</string>
  <string name="account_create_new_address_book">إنشاء دفتر عناوين جديد</string>
  <string name="account_refresh_calendar_list">تجديد قائمة التقويم</string>
  <string name="account_create_new_calendar">إنشاء تقويم جديد</string>
  <string name="account_no_webcal_handler_found">لم نجِد تطبيقاً قادراً على استخدام Webcal</string>
  <string name="account_install_icsx5">تثبيت ICSx⁵</string>
  <!--AddAccountActivity-->
  <string name="login_title">إضافة حساب</string>
  <string name="login_type_email">تسجيل الدخول بعنوان البريد</string>
  <string name="login_email_address">عنوان البريد الإلكتروني</string>
  <string name="login_email_address_error">مطلوب عنوان بريد إلكتروني صالح</string>
  <string name="login_password">كلمة المرور</string>
  <string name="login_password_required">كلمة المرور مطلوبة</string>
  <string name="login_type_url">تسجيل الدخول بعنوان URL واسم مستخدم</string>
  <string name="login_url_must_be_http_or_https">يجب أن يبدأ عنوان URL بـ http(s)://</string>
  <string name="login_user_name">اسم المستخدم</string>
  <string name="login_user_name_required">اسم المستخدم مطلوب</string>
  <string name="login_base_url">URL الأساس</string>
  <string name="login_type_url_certificate">تسجيل الدخول بعنوان URL وشهادة عميل</string>
  <string name="login_select_certificate">اختيار الشهادة</string>
  <string name="login_login">تسجيل الدخول</string>
  <string name="login_create_account">إنشاء حساب</string>
  <string name="login_account_name">اسم الحساب</string>
  <string name="login_account_name_info">استخدم عنوان بريدك الإلكتروني اسماً للحساب لأن آندرويد يستخدم اسم الحساب في حقل المنظّم ORGANIZER للأحداث التي تنشئها.  لايمكن أن تمتلك حسابين بالاسم نفسه.</string>
  <string name="login_account_contact_group_method">طريقة مجموعة جهة الاتصال:</string>
  <string name="login_account_name_required">اسم الحساب مطلوب</string>
  <string name="login_account_name_already_taken">اسم الحساب مأخوذ بالفعل</string>
  <string name="login_account_not_created">لم نتمكن من إنشاء الحساب</string>
  <string name="login_configuration_detection">اكتشاف الضبط</string>
  <string name="login_querying_server">يجري استعلام الخادم … يرجى الانتظار</string>
  <string name="login_no_caldav_carddav">لم نجِد خدمة CalDAV أو CardDAV.</string>
  <string name="login_view_logs">عرض التفاصيل</string>
  <!--AccountSettingsActivity-->
  <string name="settings_title">%s الإعدادات:</string>
  <string name="settings_sync">المزامنة</string>
  <string name="settings_sync_interval_contacts">مدة مزامنة جهات الاتصال</string>
  <string name="settings_sync_summary_manually">يدوية فقط</string>
  <string name="settings_sync_summary_periodically" tools:ignore="PluralsCandidate">كل %dدقائق + فور حدوث التغييرات المحليّة</string>
  <string name="settings_sync_interval_calendars">مدة مزامنة التقاويم</string>
  <string name="settings_sync_interval_tasks">مدة مزامنة المهام</string>
  <string-array name="settings_sync_interval_names">
    <item>يدوياً فقط</item>
    <item>كل 15 دقيقة</item>
    <item>كل 30 دقيقة</item>
    <item>كل ساعة</item>
    <item>كل ساعتين</item>
    <item>كل 4 ساعات</item>
    <item>مرة في اليوم</item>
  </string-array>
  <string name="settings_sync_wifi_only">المزامنة فقط عبر WiFi</string>
  <string name="settings_sync_wifi_only_on">المزامنة مقصورة على اتصالات WiFi</string>
  <string name="settings_sync_wifi_only_off">نوع الاتصال غير مأخوذ في الاعتبار</string>
  <string name="settings_sync_wifi_only_ssids">تقييد SSID لـ WiFi</string>
  <string name="settings_sync_wifi_only_ssids_on">ستتم المزامنة فقط عبر %s</string>
  <string name="settings_sync_wifi_only_ssids_on_location_services">ستتم المزامنة عبر %sفقط (يتطلب تفعيل خدمات الموقع الجغرافي)</string>
  <string name="settings_sync_wifi_only_ssids_off">سيتم استخدام جميع اتصالات WiFi</string>
  <string name="settings_sync_wifi_only_ssids_message">أسماء (SSIDs) مفصولة بفواصل لشبكات WiFi المسموح الاتصال عبرها (اتركه فارغاً للسماح للكل)</string>
  <string name="settings_more_info_faq">المزيد من المعلومات (الأسئلة الشائعة)</string>
  <string name="settings_authentication">المصادقة</string>
  <string name="settings_username">اسم المستخدم</string>
  <string name="settings_enter_username">أدخل اسم المستخدم:</string>
  <string name="settings_password">كلمة المرور</string>
  <string name="settings_password_summary">حدّث كلمة المرور المعمول بها في خادمك.</string>
  <string name="settings_enter_password">أدخل كلمة المرور:</string>
  <string name="settings_certificate_alias">الكنية (الاسم المستعار) في شهادة العميل</string>
  <string name="settings_caldav">CalDAV</string>
  <string name="settings_sync_time_range_past">الحد الزمني للأحداث الماضية</string>
  <string name="settings_sync_time_range_past_none">ستتم مزامنة جميع الأحداث</string>
  <plurals name="settings_sync_time_range_past_days">
    <item quantity="zero">سيتم تجاهل الأحداث الأقدم من %d أيام</item>
    <item quantity="one">سيتم تجاهل الأحداث الأقدم من يوم واحد</item>
    <item quantity="two">سيتم تجاهل الأحداث الأقدم من %d أيام</item>
    <item quantity="few">سيتم تجاهل الأحداث الأقدم من %d أيام</item>
    <item quantity="many">سيتم تجاهل الأحداث الأقدم من %d أيام</item>
    <item quantity="other">سيتم تجاهل الأحداث الأقدم من %d أيام</item>
  </plurals>
  <string name="settings_sync_time_range_past_message">الأحداث التي جرت بعد عدد الأيام هذا في الماضي سيتم تجاهلها (يمكن أن يكون 0).  أتركه فارغاً لمزامنة جميع الأحداث.</string>
  <string name="settings_manage_calendar_colors">إدارة ألوان التقاويم</string>
  <string name="settings_event_colors">دعم ألوان الأحداث</string>
  <string name="settings_carddav">CardDAV</string>
  <string name="settings_contact_group_method">طريقة مجموعة عنوان الاتصال</string>
  <string name="settings_contact_group_method_change">تغيير طريقة المجموعة</string>
  <!--collection management-->
  <string name="create_addressbook">إنشاء دفتر عناوين</string>
  <string name="create_addressbook_display_name_hint">دفتر عناويني</string>
  <string name="create_calendar">إنشاء تقويم</string>
  <string name="create_calendar_time_zone">المنطقة الزمنية</string>
  <string name="create_calendar_type">المدخلات المحتملة للتقويم</string>
  <string name="create_calendar_type_vevent">أحداث</string>
  <string name="create_calendar_type_vtodo">مهام</string>
  <string name="create_calendar_type_vjournal">ملاحظات/يوميات</string>
  <string name="create_calendar_type_events_and_tasks">مجمّعة (أحداث ومهام)</string>
  <string name="create_collection_color">اللون</string>
  <string name="create_collection_creating">إنشاء المجموعة جارٍ</string>
  <string name="create_collection_display_name">العنوان</string>
  <string name="create_collection_display_name_required">العنوان مطلوب</string>
  <string name="create_collection_description">الوصف</string>
  <string name="create_collection_optional">اختياري</string>
  <string name="create_collection_home_set">مكان التخزين</string>
  <string name="create_collection_create">إنشاء</string>
  <string name="delete_collection">حذف المجموعة</string>
  <string name="delete_collection_confirm_title">هل أنت متأكد؟</string>
  <string name="delete_collection_confirm_warning">ستتم إزالة هذه المجموعة (%s) وكل بياناتها نهائياً.</string>
  <string name="delete_collection_data_shall_be_deleted">سيجري حذف هذه البيانات من الخادم.</string>
  <string name="delete_collection_deleting_collection">حذف المجموعة جارٍ</string>
  <string name="collection_force_read_only">إجبار القراءة فقط</string>
  <string name="collection_properties">خصائص</string>
  <string name="collection_properties_url">العنوان (URL):</string>
  <string name="collection_properties_copy_url">نسخ عنوان URL</string>
  <!--debugging and DebugInfoActivity-->
  <string name="debug_info_title">معلومات تصحيح العلل</string>
  <!--ExceptionInfoFragment-->
  <string name="exception">حدث خطأ.</string>
  <string name="exception_httpexception">حدث خطأ HTTP.</string>
  <string name="exception_ioexception">حدث خطأ في الإدخال/الإخراج.</string>
  <string name="exception_show_details">عرض التفاصيل</string>
  <!--StorageLowReceiver-->
  <!--WebDAV accounts-->
  <string name="webdav_add_mount_username">اسم المستخدم</string>
  <string name="webdav_add_mount_password">كلمة المرور</string>
<<<<<<< HEAD
  <!--sync adapters-->
  <string name="sync_error_permissions">أذونات kSync</string>
=======
  <!--sync-->
  <string name="sync_error_permissions">أذونات DAVx⁵</string>
>>>>>>> 3b2246e7
  <string name="sync_error_permissions_text">مطلوب أذونات إضافية</string>
  <string name="sync_error_authentication_failed">فشلت المصادقة (تحقق من بيانات تسجيل الدخول)</string>
  <string name="sync_error_io">خطأ شبكة أو الإدخال/الإخراج - %s</string>
  <string name="sync_error_http_dav">خطأ خادم HTTP - %s</string>
  <string name="sync_error_local_storage">خطأ تخزين محلي - %s</string>
  <string name="sync_error_retry">إعادة المحاولة</string>
  <string name="sync_error_view_item">عرض العنصر</string>
  <string name="sync_invalid_contact">استلام جهة اتصال غير صالحة من الخادم</string>
  <string name="sync_invalid_event">استلام حدث غير صالح من الخادم</string>
  <string name="sync_invalid_task">استلام مهمة غير صالحة من الخادم</string>
  <string name="sync_invalid_resources_ignoring">جرى تجاهل مورد غير صالح واحد أو أكثر</string>
  <!--cert4android-->
  <string name="certificate_notification_connection_security">kSync: أمن الاتصال</string>
  <string name="trust_certificate_unknown_certificate_found">عثر kSync على شهادة غير معروفة. هل تريد الوثوق بها؟</string>
</resources><|MERGE_RESOLUTION|>--- conflicted
+++ resolved
@@ -206,13 +206,8 @@
   <!--WebDAV accounts-->
   <string name="webdav_add_mount_username">اسم المستخدم</string>
   <string name="webdav_add_mount_password">كلمة المرور</string>
-<<<<<<< HEAD
-  <!--sync adapters-->
+  <!--sync-->
   <string name="sync_error_permissions">أذونات kSync</string>
-=======
-  <!--sync-->
-  <string name="sync_error_permissions">أذونات DAVx⁵</string>
->>>>>>> 3b2246e7
   <string name="sync_error_permissions_text">مطلوب أذونات إضافية</string>
   <string name="sync_error_authentication_failed">فشلت المصادقة (تحقق من بيانات تسجيل الدخول)</string>
   <string name="sync_error_io">خطأ شبكة أو الإدخال/الإخراج - %s</string>
