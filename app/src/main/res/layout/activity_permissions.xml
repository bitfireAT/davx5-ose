--- conflicted
+++ resolved
@@ -63,22 +63,6 @@
                     android:layout_height="wrap_content"
                     android:paddingBottom="@dimen/card_padding">
 
-<<<<<<< HEAD
-=======
-                    <at.bitfire.davdroid.ui.widget.CropImageView
-                        android:id="@+id/image"
-                        android:layout_width="match_parent"
-                        android:layout_height="wrap_content"
-                        android:adjustViewBounds="true"
-                        android:maxHeight="@dimen/card_theme_max_height"
-                        app:layout_constraintBottom_toTopOf="@id/heading"
-                        app:layout_constraintTop_toTopOf="parent"
-                        app:layout_constraintVertical_bias="0"
-                        app:layout_constraintVertical_chainStyle="packed"
-                        app:srcCompat="@drawable/intro_permissions"
-                        app:verticalOffsetPercent=".45" />
-
->>>>>>> 4dd79606
                     <androidx.constraintlayout.widget.Guideline
                         android:id="@+id/start"
                         android:layout_width="wrap_content"
@@ -145,10 +129,6 @@
                         android:id="@+id/allHeading"
                         android:layout_width="0dp"
                         android:layout_height="wrap_content"
-<<<<<<< HEAD
-=======
-                        android:layout_marginTop="@dimen/card_margin_title_text"
->>>>>>> 4dd79606
                         android:text="@string/permissions_all_title"
                         android:textAppearance="@style/TextAppearance.MaterialComponents.Subtitle2"
                         android:textColor="@color/infomaniakTitle"
@@ -169,7 +149,6 @@
                         app:layout_constraintTop_toBottomOf="@id/separator" />
 
                     <TextView
-<<<<<<< HEAD
                         android:id="@+id/contactsHeading"
                         android:layout_width="0dp"
                         android:layout_height="wrap_content"
@@ -181,54 +160,19 @@
                         app:drawableStartCompat="@drawable/ic_ksync_contacts"
                         app:layout_constraintBottom_toBottomOf="@id/contactsSwitch"
                         app:layout_constraintEnd_toStartOf="@id/contactsSwitch"
-=======
-                        android:id="@+id/notificationHeading"
-                        style="@style/TextAppearance.MaterialComponents.Body1"
-                        android:visibility="@{model.haveNotificationPermissions != null ? View.VISIBLE : View.GONE}"
-                        android:layout_width="0dp"
-                        android:layout_height="wrap_content"
-                        android:layout_marginTop="@dimen/card_margin_title_text"
-                        android:text="@string/permissions_notification_title"
-                        android:textAlignment="viewStart"
-                        app:layout_constraintBottom_toTopOf="@id/notificationStatus"
-                        app:layout_constraintEnd_toStartOf="@id/notificationSwitch"
->>>>>>> 4dd79606
                         app:layout_constraintStart_toEndOf="@id/start"
                         app:layout_constraintTop_toTopOf="@id/contactsSwitch" />
 
 
-<<<<<<< HEAD
-=======
-                    <TextView
-                        android:id="@+id/notificationStatus"
-                        style="@style/TextAppearance.MaterialComponents.Body2"
-                        android:visibility="@{model.haveNotificationPermissions != null ? View.VISIBLE : View.GONE}"
-                        android:layout_width="0dp"
-                        android:layout_height="wrap_content"
-                        android:text="@{model.haveNotificationPermissions ? @string/permissions_notification_status_on : @string/permissions_notification_status_off}"
-                        android:textAlignment="viewStart"
-                        app:layout_constraintEnd_toStartOf="@id/notificationSwitch"
-                        app:layout_constraintStart_toEndOf="@id/start"
-                        app:layout_constraintTop_toBottomOf="@id/notificationHeading" />
->>>>>>> 4dd79606
-                    <com.google.android.material.switchmaterial.SwitchMaterial
-                        android:id="@+id/notificationSwitch"
-                        android:layout_width="wrap_content"
-                        android:layout_height="match_parent"
-<<<<<<< HEAD
+                    <com.google.android.material.switchmaterial.SwitchMaterial
+                        android:id="@+id/contactsSwitch"
+                        android:layout_width="wrap_content"
+                        android:layout_height="match_parent"
                         android:layout_marginTop="4dp"
                         android:checked="@={model.needContactsPermissions}"
                         android:clickable="@{!model.haveContactsPermissions}"
                         app:layout_constraintEnd_toStartOf="@id/end"
                         app:layout_constraintTop_toBottomOf="@id/allSwitch" />
-=======
-                        android:visibility="@{model.haveNotificationPermissions != null ? View.VISIBLE : View.GONE}"
-                        app:layout_constraintTop_toTopOf="@id/notificationHeading"
-                        app:layout_constraintBottom_toBottomOf="@id/notificationStatus"
-                        app:layout_constraintEnd_toStartOf="@id/end"
-                        android:clickable="@{!model.haveNotificationPermissions}"
-                        android:checked="@={model.needNotificationPermissions}" />
->>>>>>> 4dd79606
 
                     <TextView
                         android:id="@+id/calendarHeading"
@@ -242,12 +186,8 @@
                         app:layout_constraintBottom_toBottomOf="@id/calendarSwitch"
                         app:layout_constraintEnd_toStartOf="@id/calendarSwitch"
                         app:layout_constraintStart_toEndOf="@id/start"
-<<<<<<< HEAD
                         app:layout_constraintTop_toTopOf="@id/calendarSwitch" />
 
-=======
-                        app:layout_constraintTop_toBottomOf="@id/notificationStatus" />
->>>>>>> 4dd79606
 
                     <com.google.android.material.switchmaterial.SwitchMaterial
                         android:id="@+id/calendarSwitch"
@@ -260,73 +200,29 @@
                         app:layout_constraintTop_toBottomOf="@id/contactsSwitch" />
 
                     <TextView
-                        android:id="@+id/contactsHeading"
-                        style="@style/TextAppearance.MaterialComponents.Body1"
-                        android:layout_width="0dp"
-                        android:layout_height="wrap_content"
-                        android:layout_marginTop="@dimen/card_margin_title_text"
-                        android:text="@string/permissions_contacts_title"
-                        android:textAlignment="viewStart"
-                        app:layout_constraintBottom_toTopOf="@id/contactsStatus"
-                        app:layout_constraintEnd_toStartOf="@id/contactsSwitch"
-                        app:layout_constraintStart_toEndOf="@id/start"
-                        app:layout_constraintTop_toBottomOf="@id/calendarStatus" />
-
-                    <TextView
-                        android:id="@+id/contactsStatus"
-                        style="@style/TextAppearance.MaterialComponents.Body2"
-                        android:layout_width="0dp"
-                        android:layout_height="wrap_content"
-                        android:text="@{model.haveContactsPermissions ? @string/permissions_contacts_status_on : @string/permissions_contacts_status_off}"
-                        android:textAlignment="viewStart"
-                        app:layout_constraintEnd_toStartOf="@id/contactsSwitch"
-                        app:layout_constraintStart_toEndOf="@id/start"
-                        app:layout_constraintTop_toBottomOf="@id/contactsHeading" />
-                    <com.google.android.material.switchmaterial.SwitchMaterial
-                        android:id="@+id/contactsSwitch"
-                        android:layout_width="wrap_content"
-                        android:layout_height="match_parent"
-                        app:layout_constraintTop_toTopOf="@id/contactsHeading"
-                        app:layout_constraintBottom_toBottomOf="@id/contactsStatus"
-                        app:layout_constraintEnd_toStartOf="@id/end"
-                        android:clickable="@{!model.haveContactsPermissions}"
-                        android:checked="@={model.needContactsPermissions}" />
-
-                    <TextView
-                        android:id="@+id/jtxHeading"
-                        style="@style/TextAppearance.MaterialComponents.Body1"
-                        android:layout_width="0dp"
-                        android:layout_height="wrap_content"
-                        android:layout_marginTop="@dimen/card_margin_title_text"
-                        android:text="@string/permissions_jtx_title"
-                        android:textAlignment="viewStart"
-                        android:visibility="@{model.haveJtxPermissions != null ? View.VISIBLE : View.GONE}"
-                        app:layout_constraintBottom_toTopOf="@id/jtxStatus"
-                        app:layout_constraintEnd_toStartOf="@id/jtxSwitch"
-                        app:layout_constraintStart_toEndOf="@id/start"
-                        app:layout_constraintTop_toBottomOf="@id/contactsStatus" />
-
-                    <TextView
-                        android:id="@+id/jtxStatus"
-                        style="@style/TextAppearance.MaterialComponents.Body2"
-                        android:layout_width="0dp"
-                        android:layout_height="wrap_content"
-                        android:text="@{model.haveJtxPermissions != null ? (model.haveJtxPermissions ? @string/permissions_jtx_status_on : @string/permissions_jtx_status_off) : @string/permissions_jtx_status_not_installed}"
-                        android:textAlignment="viewStart"
-                        android:visibility="@{model.haveJtxPermissions != null ? View.VISIBLE : View.GONE}"
-                        app:layout_constraintEnd_toStartOf="@id/jtxSwitch"
-                        app:layout_constraintStart_toEndOf="@id/start"
-                        app:layout_constraintTop_toBottomOf="@id/jtxHeading" />
-                    <com.google.android.material.switchmaterial.SwitchMaterial
-                        android:id="@+id/jtxSwitch"
-                        android:layout_width="wrap_content"
-                        android:layout_height="match_parent"
-                        app:layout_constraintTop_toTopOf="@id/jtxHeading"
-                        app:layout_constraintBottom_toBottomOf="@id/jtxStatus"
-                        app:layout_constraintEnd_toStartOf="@id/end"
-                        android:visibility="@{model.haveJtxPermissions != null ? View.VISIBLE : View.GONE}"
-                        android:clickable="@{!model.haveJtxPermissions}"
-                        android:checked="@={model.needJtxPermissions}" />
+                        android:id="@+id/notificationHeading"
+                        android:layout_width="0dp"
+                        android:layout_height="wrap_content"
+                        android:drawablePadding="8dp"
+                        android:text="@string/permissions_notification_title"
+                        android:textAppearance="@style/TextAppearance.MaterialComponents.Subtitle2"
+                        android:textColor="@color/infomaniakTitle"
+                        android:visibility="@{model.haveNotificationPermissions != null ? View.VISIBLE : View.GONE}"
+                        app:drawableStartCompat="@drawable/ic_notifications"
+                        app:layout_constraintBottom_toBottomOf="@id/notificationSwitch"
+                        app:layout_constraintEnd_toStartOf="@id/notificationSwitch"
+                        app:layout_constraintStart_toEndOf="@id/start"
+                        app:layout_constraintTop_toTopOf="@id/notificationSwitch" />
+
+                    <com.google.android.material.switchmaterial.SwitchMaterial
+                        android:id="@+id/notificationSwitch"
+                        android:layout_width="wrap_content"
+                        android:layout_height="match_parent"
+                        android:checked="@={model.needNotificationPermissions}"
+                        android:clickable="@{!model.haveNotificationPermissions}"
+                        android:visibility="@{model.haveNotificationPermissions != null ? View.VISIBLE : View.GONE}"
+                        app:layout_constraintEnd_toStartOf="@id/end"
+                        app:layout_constraintTop_toBottomOf="@id/calendarSwitch" />
 
                     <TextView
                         android:id="@+id/openTasksHeading"
@@ -341,11 +237,7 @@
                         app:layout_constraintBottom_toBottomOf="@id/openTasksSwitch"
                         app:layout_constraintEnd_toStartOf="@id/openTasksSwitch"
                         app:layout_constraintStart_toEndOf="@id/start"
-<<<<<<< HEAD
                         app:layout_constraintTop_toTopOf="@id/openTasksSwitch" />
-=======
-                        app:layout_constraintTop_toBottomOf="@id/jtxStatus" />
->>>>>>> 4dd79606
 
                     <com.google.android.material.switchmaterial.SwitchMaterial
                         android:id="@+id/openTasksSwitch"
@@ -356,7 +248,7 @@
                         android:clickable="@{!model.haveOpenTasksPermissions}"
                         android:visibility="@{model.haveOpenTasksPermissions != null ? View.VISIBLE : View.GONE}"
                         app:layout_constraintEnd_toStartOf="@id/end"
-                        app:layout_constraintTop_toBottomOf="@id/calendarSwitch" />
+                        app:layout_constraintTop_toBottomOf="@id/notificationSwitch" />
 
                     <TextView
                         android:id="@+id/tasksOrgHeading"
@@ -383,7 +275,6 @@
                         app:layout_constraintTop_toBottomOf="@id/openTasksSwitch" />
 
                     <TextView
-<<<<<<< HEAD
                         android:id="@+id/jtxHeading"
                         android:layout_width="0dp"
                         android:layout_height="wrap_content"
@@ -407,8 +298,6 @@
                         app:layout_constraintTop_toBottomOf="@id/tasksOrgSwitch" />
 
                     <TextView
-=======
->>>>>>> 4dd79606
                         android:id="@+id/appSettingsHint"
                         android:layout_width="0dp"
                         android:layout_height="wrap_content"
@@ -417,7 +306,7 @@
                         android:textAppearance="@style/TextAppearance.MaterialComponents.Body2"
                         app:layout_constraintEnd_toEndOf="@id/end"
                         app:layout_constraintStart_toStartOf="@id/start"
-                        app:layout_constraintTop_toBottomOf="@id/tasksOrgSwitch" />
+                        app:layout_constraintTop_toBottomOf="@id/jtxSwitch" />
 
                     <com.google.android.material.button.MaterialButton
                         android:id="@+id/appSettings"
