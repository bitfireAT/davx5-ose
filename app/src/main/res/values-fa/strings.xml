<?xml version='1.0' encoding='UTF-8'?>
<resources xmlns:tools="http://schemas.android.com/tools">
  <!--common strings-->
  <string name="app_name">kSync</string>
  <string name="account_invalid">حساب کاربری موجود نیست (بیشتر از این)</string>
  <string name="account_title_address_book">کتاب آدرس kSync</string>
  <string name="address_books_authority_title">کتاب آدرس</string>
  <string name="dialog_remove">حذف</string>
  <string name="dialog_deny">لغو</string>
  <string name="field_required">این قسمت الزامیست</string>
  <string name="help">راهنما</string>
  <string name="manage_accounts">مدیریت حساب‌ها</string>
  <string name="share">اشتراک گذاری</string>
  <string name="database_destructive_migration_title">پایگاه داده، دارای مشکل است</string>
  <string name="database_destructive_migration_text">تمام حساب های کاربری حذف شدند.</string>
  <string name="notification_channel_debugging">خطایابی</string>
  <string name="notification_channel_general">پیام های مهم دیگر</string>
  <string name="notification_channel_status">پیامهای وضعیت با اولویت پایین</string>
  <string name="notification_channel_sync">همگام‌سازی</string>
  <string name="notification_channel_sync_errors">خطای همگام‌سازی</string>
  <string name="notification_channel_sync_errors_desc">خطاهای مهمی که همگام سازی را مانند پاسخ های غیر منتظره سرور متوقف می کند</string>
  <string name="notification_channel_sync_warnings">هشدارهای همگام‌سازی</string>
  <string name="notification_channel_sync_warnings_desc">مشکلات همگام سازی مانند برخی از پرونده های نامعتبر</string>
  <string name="notification_channel_sync_io_errors">شبکه و خطاهای ورودی خروجی</string>
  <string name="notification_channel_sync_io_errors_desc">مهلت زمانی ، مشکلات اتصال و غیره (اغلب موقت)</string>
  <!--IntroActivity-->
  <string name="intro_slogan1">داده های شما، انتخاب شما</string>
  <string name="intro_slogan2">کنترل را بدست بگیرید</string>
  <string name="intro_battery_title">فواصل همگام سازی منظم</string>
  <string name="intro_battery_not_whitelisted">غیر فعال (توصیه نمی‌شود)</string>
  <string name="intro_battery_whitelisted">فعال (توصیه می‌شود)</string>
  <string name="intro_battery_text">برای همگام سازی در فواصل منظم ، باید %s در پس زمینه اجرا شود. در غیر این صورت ، اندروید ممکن است هماهنگ سازی را متوقف کند.</string>
  <string name="intro_battery_dont_show">من به فواصل همگام سازی منظم نیاز ندارم. *</string>
  <string name="intro_autostart_title">سازگاری %s</string>
  <string name="intro_autostart_text">این دستگاه احتمالاً همگام سازی را مسدود می کند. اگر تحت تأثیر قرار گرفتید ، فقط می توانید این مسئله را به صورت دستی برطرف کنید.</string>
  <string name="intro_autostart_dont_show">من تنظیمات مورد نیاز را انجام داده ام. دیگر به من یادآوری نکن. *</string>
  <string name="intro_leave_unchecked">* علامت را بردارید تا بعداً یادآوری شود. در تنظیمات برنامه %s قابل تنظیم مجدد است.</string>
  <string name="intro_more_info">اطلاعات بیشتر</string>
  <string name="intro_tasks_jtx">jtx Board</string>
  <string name="intro_tasks_jtx_info"><![CDATA[از فعالیت، یادداشت و ثبت وقایع روزانه پشتیبانی می کند.]]></string>
  <string name="intro_tasks_title">پشتیبانی فعالیت ها</string>
  <string name="intro_tasks_text1">اگر وظایف توسط سرور شما پشتیبانی شود، می توان آنها را همگام سازی کرد:</string>
  <string name="intro_tasks_opentasks">وظایف را باز کنید</string>
  <string name="intro_tasks_opentasks_info">عدم توسعه توسط برنامه نویسان - توصیه نمیشود.</string>
  <string name="intro_tasks_tasks_org">Tasks.org</string>
  <string name="intro_tasks_tasks_org_info"><![CDATA[برخی از قابلیت ها <a href="https://www.davx5.com/faq/tasks/advanced-task-features">پشتیبانی نمیشود</a> (فعلا).]]></string>
  <string name="intro_tasks_no_app_store">فروشگاه در دسترس نیست</string>
  <string name="intro_tasks_dont_show">من به پشتیبانی وظایف نیاز ندارم. *</string>
  <string name="intro_open_source_title">برنامه‌های متن باز</string>
  <string name="intro_open_source_text">ما خوشحالیم که شما از %sکه یک نرم افزار منبع باز است استفاده می‌کنید. توسعه، نگهداری و پشتیبانی کار سختی است. لطفاً با یک کمک مالی (راه های زیادی وجود دارد) کمک کنید. بسیار ممنون می‌شویم!</string>
  <string name="intro_open_source_details">نحوه کمک / اهدا</string>
  <string name="intro_open_source_dont_show">دیگر نشان داده نشود</string>
  <!--PermissionsActivity-->
  <string name="permissions_title">مجوزها</string>
  <string name="permissions_text">%s برای کارکرد صحیح به این مجوزها نیاز دارد.</string>
  <string name="permissions_all_title">همه موارد زیر</string>
  <string name="permissions_all_status_off">برای فعال کردن همه ویژگی ها از این (توصیه می شود) استفاده کنید</string>
  <string name="permissions_all_status_on">همه مجوزها اعطا شده است</string>
  <string name="permissions_contacts_title">مجوزهای مخاطبین</string>
  <string name="permissions_contacts_status_off">بدون همگام سازی تماس (توصیه نمی شود)</string>
  <string name="permissions_contacts_status_on">همگام سازی تماس امکان پذیر است</string>
  <string name="permissions_calendar_title">مجوزهای تقویم</string>
  <string name="permissions_calendar_status_off"> همگام سازی تقویم انجام نشود (توصیه نمی شود)</string>
  <string name="permissions_calendar_status_on">همگام سازی تقویم امکان پذیر است</string>
  <string name="permissions_notification_title">مجوز اعلان</string>
  <string name="permissions_notification_status_off">اعلان ها غیرفعال اند (توصیه نمی شود).</string>
  <string name="permissions_notification_status_on">اعلان ها فعال اند.</string>
  <string name="permissions_jtx_title">مجوز برنامه jtx Board</string>
  <string name="permissions_jtx_status_not_installed">تسک، ثبت وقایع و یادداشت ها همگام سازی نمی شوند (برنامه نصب نیست).</string>
  <string name="permissions_jtx_status_off">تسک، ثبت وقایع و یادداشت ها همگام سازی نمی شوند.</string>
  <string name="permissions_jtx_status_on">تسک، ثبت وقایع و یادداشت ها همگام سازی می شوند.</string>
  <string name="permissions_opentasks_title">مجوزهای OpenTasks</string>
  <string name="permissions_tasksorg_title">مجوز فعالیت ها</string>
  <string name="permissions_tasks_status_not_installed">بدون همگام سازی  (نصب نشده است)</string>
  <string name="permissions_tasks_status_off">عدم همگام سازی وظایف</string>
  <string name="permissions_tasks_status_on">امکان همگام سازی وظایف وجود دارد</string>
  <string name="permissions_autoreset_title">نگاه داری مجوزها</string>
  <string name="permissions_autoreset_status_off">مجوزها ممکن است به طور خودکار تنظیم مجدد شوند (توصیه نمی شود)</string>
  <string name="permissions_autoreset_status_on">مجوز به طور خودکار تنظیم مجدد نخواهد شد</string>
  <string name="permissions_autoreset_instruction">روی مجوزها کلیک کنید&gt; علامت \"حذف مجوزها در صورت استفاده نشدن برنامه\" را بردارید</string>
  <string name="permissions_app_settings_hint">اگر سوییچ کار نمی کند ، از تنظیمات / مجوزهای برنامه استفاده کنید.</string>
  <string name="permissions_app_settings">تنظیمات برنامه</string>
  <!--WifiPermissionsActivity-->
  <string name="wifi_permissions_label">مجوزهای SSID WiFi</string>
  <string name="wifi_permissions_intro">برای دسترسی به نام WiFi فعلی (SSID) ، باید این شرایط را داشته باشید:</string>
  <string name="wifi_permissions_location_permission">مجوز موقعیت دقیق</string>
  <string name="wifi_permissions_location_permission_on">مجوز مکان اعطا شده است</string>
  <string name="wifi_permissions_location_permission_off">مجوز مکان رد شد</string>
  <string name="wifi_permissions_background_location_permission">مجوز مکان پس زمینه</string>
  <string name="wifi_permissions_background_location_permission_label">همیشه اجازه دهید</string>
  <string name="wifi_permissions_background_location_permission_on"><![CDATA[مجوز موقعیت مکانی به <b>%s</b> تنظیم گردید.]]></string>
  <string name="wifi_permissions_background_location_permission_off"><![CDATA[مجوز موقعیت مکانی به 1%s1 تنظیم نگردید.]]></string>
  <string name="wifi_permissions_background_location_disclaimer">%sفقط از مجوز مکان برای تعیین SSID WiFi فعلی برای حساب‌های محدود شده با SSID استفاده می‌کند. حتی وقتی برنامه در پس زمینه باشد این اتفاق می افتد. هیچ کدام اطلاعات مکانی  ، ذخیره ، پردازش و یا ارسال نمی شود.</string>
  <string name="wifi_permissions_location_enabled">مکان همیشه فعال است</string>
  <string name="wifi_permissions_location_enabled_on">سرویس مکان فعال است</string>
  <string name="wifi_permissions_location_enabled_off">سرویس مکان غیرفعال است</string>
  <!--AboutActivity-->
  <string name="about_translations">ترجمه ها</string>
  <string name="about_libraries">کتابخانه ها</string>
  <string name="about_version">ورژن %1$s (%2$d)</string>
  <string name="about_build_date">در %s وارد شده است</string>
  <string name="about_flavor_info">این نسخه تنها برای پخش در Google Play واجد شرایط است.</string>
  <string name="about_license_info_no_warranty">این برنامه کاملاً بدون ضمانت است. این یک نرم افزار رایگان است ، و شما می توانید تحت شرایط خاص توزیع مجدد آن را انجام دهید.</string>
  <string name="about_translations_thanks"><![CDATA[<i>با تشکر از: </i> %s]]></string>
  <!--global settings-->
  <string name="logging_couldnt_create_file">پرونده ثبت ایجاد نشد</string>
  <string name="logging_notification_text">اکنون همه %s فعالیت ها را ثبت می کنید</string>
  <string name="logging_notification_view_share">مشاهده / اشتراک گذاری</string>
  <string name="logging_notification_disable">غیر فعال</string>
  <!--AccountsActivity-->
  <string name="navigation_drawer_open">منوی ناوبری را باز کنید</string>
  <string name="navigation_drawer_close">منوی ناوبری را ببندید</string>
  <string name="navigation_drawer_subtitle"> همگام سازی CalDAV / CardDAV</string>
  <string name="navigation_drawer_about">درباره / مجوز</string>
  <string name="navigation_drawer_beta_feedback">بازخورد بتا</string>
  <string name="install_email_client">لطفاً یک سرویس گیرنده ایمیل نصب کنید</string>
  <string name="install_browser">لطفاً یک مرورگر وب نصب کنید</string>
  <string name="navigation_drawer_settings">تنظیمات</string>
  <string name="navigation_drawer_news_updates">اخبار و amp؛ به روز رسانی</string>
  <string name="navigation_drawer_tools">ابزارها</string>
  <string name="navigation_drawer_external_links">لینک های خارجی</string>
  <string name="navigation_drawer_website">سایت اینترنتی</string>
  <string name="navigation_drawer_manual">دستی</string>
  <string name="navigation_drawer_faq">FAQ</string>
  <string name="navigation_drawer_community">انجمن</string>
  <string name="navigation_drawer_donate">کمک</string>
  <string name="navigation_drawer_privacy_policy">سیاست حفظ حریم خصوصی</string>
  <string name="account_list_no_notification_permission">اعلان ها غیر فعال اند. از همگام سازی با خبر نخواهید شد.</string>
  <string name="account_list_no_internet">بدون اتصال به اینترنت. اندروید همگام سازی را اجرا نمی کند.</string>
<<<<<<< HEAD
  <string name="account_list_empty">به همگام‌ساز kSync خوش آمدید</string>
=======
  <string name="account_list_manage_connections">مدیریت ارتباطات</string>
  <string name="account_list_low_storage">فضای خالی کم است. اندروید همگام سازی را اجرا نخواهد کرد.</string>
  <string name="account_list_manage_storage">مدیریت حافظه</string>
  <string name="account_list_datasaver_enabled">محافظ داده فعال است. همگام سازی در پس زمینه محدود می شود.</string>
  <string name="account_list_manage_datasaver">مدیریت محافظ داده</string>
  <string name="account_list_empty">به همگام‌ساز DAVx⁵ خوش آمدید</string>
>>>>>>> 4dd79606
  <string name="accounts_global_sync_disabled">همگام سازی خودکار در کل سیستم غیرفعال است</string>
  <string name="accounts_global_sync_enable">فعال</string>
  <string name="accounts_sync_all">همگام سازی همه حساب‌ها</string>
  <!--RefreshCollectionsWorker-->
  <string name="refresh_collections_worker_refresh_failed">تشخیص سرویس ناموفق بود</string>
  <string name="refresh_collections_worker_refresh_couldnt_refresh">لیست مجموعه به روز نشد</string>
  <!--Battery Optimization-->
  <string name="battery_optimization_notify_title">در پس زمینه اجرا نمی شود.</string>
  <string name="battery_optimization_notify_text">افزودن به لیست سفید بهینه ساز باتری الزامیست.</string>
  <!--ForegroundService-->
  <string name="foreground_service_notify_title">در حال اجرا در پیش زمینه</string>
  <string name="foreground_service_notify_text">در برخی از دستگاه ها ، این مورد برای همگام سازی خودکار لازم است.</string>
  <!--AppSettingsActivity-->
  <string name="app_settings">تنظیمات</string>
  <string name="app_settings_debug">اشکال زدایی</string>
  <string name="app_settings_show_debug_info">نمایش اطلاعات اشکال زدایی</string>
  <string name="app_settings_show_debug_info_details">جزئیات نرم افزار و پیکربندی را مشاهده یا به اشتراک بگذارید</string>
  <string name="app_settings_logging">ورود به سیستم</string>
  <string name="app_settings_logging_on">ورود به سیستم فعال است</string>
  <string name="app_settings_logging_off">ورود به سیستم غیرفعال است</string>
  <string name="app_settings_battery_optimization">بهینه ساز باتری</string>
  <string name="app_settings_battery_optimization_whitelisted">برنامه در لیست سفید قرار دارد (توصیه می شود).</string>
  <string name="app_settings_battery_optimization_not_whitelisted">برنامه در لیست سفید قرار ندارد (توصیه نمی شود).</string>
  <string name="app_settings_foreground_service">در پیش زمینه نگه دارید</string>
  <string name="app_settings_foreground_service_details">اگر دستگاه شما از همگام سازی خودکار جلوگیری کند ، ممکن است کمک کند</string>
  <string name="app_settings_connection">ارتباط</string>
  <string name="app_settings_proxy">نوع پروکسی</string>
  <string-array name="app_settings_proxy_types">
    <item>پیش فرض سیستم</item>
    <item>بدون پروکسی</item>
    <item>HTTP</item>
    <item>ساکس (برای Orbot)</item>
  </string-array>
  <string name="app_settings_proxy_host">هاست پروکسی</string>
  <string name="app_settings_proxy_port">پورت پروکسی</string>
  <string name="app_settings_security">امنیت</string>
  <string name="app_settings_security_app_permissions">مجوزهای برنامه</string>
  <string name="app_settings_security_app_permissions_summary">مجوزهای لازم برای همگام سازی را مرور کنید</string>
  <string name="app_settings_distrust_system_certs">به گواهینامه های سیستم بی اعتماد باشید</string>
  <string name="app_settings_distrust_system_certs_on">سیستم و CA های اضافه شده توسط کاربر قابل اعتماد نخواهند بود</string>
  <string name="app_settings_distrust_system_certs_off">سیستم و CA های اضافه شده توسط کاربر قابل اعتماد خواهند بود (توصیه می شود)</string>
  <string name="app_settings_reset_certificates">تنظیم مجدد گواهی های مورد اعتماد و یا غیر قابل اعتماد</string>
  <string name="app_settings_reset_certificates_summary">اعتماد همه گواهینامه های سفارشی را تنظیم مجدد می‌کند</string>
  <string name="app_settings_reset_certificates_success">همه گواهینامه های سفارشی پاک شده اند</string>
  <string name="app_settings_user_interface">رابط کاربر</string>
  <string name="app_settings_notification_settings">تنظیمات اعلان</string>
  <string name="app_settings_notification_settings_summary">کانال های اعلان و تنظیمات آنها را مدیریت کنید</string>
  <string name="app_settings_theme_title">انتخاب تم</string>
  <string name="app_settings_language_title">انتخاب زبان</string>
  <string name="app_settings_language_system_default">پیش فرض سیستم</string>
  <string-array name="app_settings_theme_names">
    <item>پیش فرض سیستم</item>
    <item>روشن</item>
    <item>تیره</item>
  </string-array>
  <string name="app_settings_reset_hints">تنظیم مجدد نکات</string>
  <string name="app_settings_reset_hints_summary">نکاتی را که قبلاً رد شده اند دوباره فعال می کند</string>
  <string name="app_settings_reset_hints_success">همه نکات دوباره نشان داده خواهد شد</string>
  <string name="app_settings_integration">ادغام</string>
  <string name="app_settings_tasks_provider">برنامه مدیریت فعالیت ها</string>
  <string name="app_settings_tasks_provider_synchronizing_with">همگام سازی با %s</string>
  <string name="app_settings_tasks_provider_none">برنامه سازگار یافت نشد</string>
  <!--AccountActivity-->
  <string name="account_carddav">CardDAV</string>
  <string name="account_caldav">CalDAV</string>
  <string name="account_webcal">Webcal</string>
  <string name="account_carddav_missing_permissions">بدون همگام سازی مخاطبین (مجوزهای از دست رفته)</string>
  <string name="account_caldav_missing_calendar_permissions">بدون همگام سازی تقویم (مجوزهای از دست رفته)</string>
  <string name="account_caldav_missing_tasks_permissions">عدم همگام سازی فعالیت ها (مجوزها یافت نشد)</string>
  <string name="account_caldav_missing_permissions">عدم همگام سازی تقویم و فعالیت ها (مجوزها یافت نشد)</string>
  <string name="account_webcal_missing_calendar_permissions">دسترسی به تقویم ها (مجوزهای از دست رفته) امکان پذیر نیست</string>
  <string name="account_permissions_action">مجوزها</string>
  <string name="account_no_address_books">هیچ کتاب آدرسی وجود ندارد (هنوز).</string>
  <string name="account_no_calendars">هیچ تقویمی وجود ندارد (هنوز).</string>
  <string name="account_no_webcals">هیچ اشتراک تقویمی وجود ندارد (هنوز).</string>
  <string name="account_swipe_down">برای تازه کردن لیست از سرور ، صفحه را به پایین بکشید.</string>
  <string name="account_synchronize_now">اکنون همگام سازی کنید</string>
  <string name="account_synchronizing_now">در حال همگام سازی </string>
  <string name="account_settings">تنظیمات حساب</string>
  <string name="account_rename">تغییر نام حساب</string>
  <string name="account_rename_new_name">داده های محلی ذخیره نشده ممکن است از بین بروند. پس از تغییر نام مجدداً همگام سازی لازم است. نام حساب جدید:</string>
  <string name="account_rename_rename">تغییر نام</string>
  <string name="account_rename_couldnt_rename">نمی‌توانید نام حساب را تغییر دهید</string>
  <string name="account_delete">حذف حساب</string>
  <string name="account_delete_confirmation_title">واقعاً حساب حذف شود؟</string>
  <string name="account_delete_confirmation_text">همه نسخه های محلی کتاب آدرس ، تقویم ها و لیست کارها حذف می شوند.</string>
  <string name="account_synchronize_this_collection">همگام سازی این مجموعه</string>
  <string name="account_read_only">فقط خواندنی</string>
  <string name="account_calendar">تقویم</string>
  <string name="account_task_list">لیست کار</string>
  <string name="account_journal">وقایع</string>
  <string name="account_only_personal">فقط شخصی ها را نمایش بده</string>
  <string name="account_refresh_address_book_list">تازه کردن لیست کتاب آدرس</string>
  <string name="account_create_new_address_book">کتاب آدرس جدید ایجاد کنید</string>
  <string name="account_refresh_calendar_list">تازه کردن لیست تقویم</string>
  <string name="account_create_new_calendar">تقویم جدید ایجاد کنید</string>
  <string name="account_no_webcal_handler_found">هیچ برنامه ای با قابلیت Webcal پیدا نشد</string>
  <string name="account_install_icsx5">ICSx⁵ را نصب کنید</string>
  <!--AddAccountActivity-->
  <string name="login_title">افزودن حساب</string>
  <string name="login_type_email">با آدرس ایمیل وارد شوید</string>
  <string name="login_email_address">آدرس پست الکترونیکی</string>
  <string name="login_email_address_error">آدرس ایمیل معتبر لازم است</string>
  <string name="login_password">گذرواژه</string>
  <string name="login_password_required">گذرواژه مورد نیاز است</string>
  <string name="login_type_url">با URL و نام کاربری وارد شوید</string>
  <string name="login_url_must_be_http_or_https">URL باید با http (ها) شروع شود: //</string>
  <string name="login_user_name">نام کاربری</string>
  <string name="login_user_name_required">نام کاربری مورد نیاز است</string>
  <string name="login_base_url">آدرس پایه</string>
  <string name="login_type_url_certificate">با URL و گواهی مشتری وارد شوید</string>
  <string name="login_select_certificate">گواهی را انتخاب کنید</string>
  <string name="login_login">وارد شدن</string>
  <string name="login_create_account">ساخت حساب</string>
  <string name="login_account_name">عنوان حساب</string>
  <string name="login_account_avoid_apostrophe">گزارش شده، استفاده از علامت (\') باعث بوجود آمدن مشکل در برخی دستگاه ها می شود.</string>
  <string name="login_account_name_info">از آدرس ایمیل خود به عنوان نام حساب استفاده کنید زیرا Android از نام حساب به عنوان قسمت ORGANIZER برای رویدادهایی که ایجاد می کنید استفاده خواهد کرد. نمی توانید دو حساب با یک نام داشته باشید.</string>
  <string name="login_account_contact_group_method">روش گروه تماس:</string>
  <string name="login_account_name_required">نام حساب لازم است</string>
  <string name="login_account_name_already_taken">نام حساب قبلاً گرفته شده است</string>
  <string name="login_account_not_created">حساب ایجاد نشد</string>
  <string name="login_type_advanced">ورود پیشرفته (موارد استفاده خاص)</string>
  <string name="login_use_username_password">از نام کاربری / رمز عبور استفاده کنید</string>
  <string name="login_use_client_certificate">از گواهی مشتری استفاده کنید</string>
  <string name="login_no_certificate_found">گواهی یافت نشد</string>
  <string name="login_install_certificate">نصب گواهی</string>
  <string name="login_configuration_detection">تشخیص پیکربندی</string>
  <string name="login_querying_server">لطفا صبر کنید، پرس و جو سرور ...</string>
  <string name="login_no_caldav_carddav">سرویس CalDAV یا CardDAV پیدا نشد.</string>
  <string name="login_username_password_wrong">نام کاربری (آدرس ایمیل) / رمز عبور اشتباه است؟</string>
  <string name="login_view_logs">نمایش جزئیات</string>
  <!--AccountSettingsActivity-->
  <string name="settings_title">تنظیمات %s</string>
  <string name="settings_sync">همگام سازی</string>
  <string name="settings_sync_interval_contacts">همگام سازی مخاطبین </string>
  <string name="settings_sync_summary_manually">فقط دستی</string>
  <string name="settings_sync_summary_periodically" tools:ignore="PluralsCandidate">هر %d دقیقه + بلافاصله با تغییرات محلی</string>
  <string name="settings_sync_interval_calendars">همگام سازی تقویم ها</string>
  <string name="settings_sync_interval_tasks">همگام سازی فعالیت ها</string>
  <string-array name="settings_sync_interval_names">
    <item>فقط به صورت دستی</item>
    <item>هر ۱۵ دقیقه</item>
    <item>هر ۳۰ دقیقه</item>
    <item>هر ساعت</item>
    <item>هر ۲ ساعت</item>
    <item>هر ۴ ساعت</item>
    <item>یک‌بار در روز</item>
  </string-array>
  <string name="settings_sync_wifi_only">همگام سازی فقط از طریق WiFi</string>
  <string name="settings_sync_wifi_only_on">همگام سازی محدود به اتصالات WiFi است</string>
  <string name="settings_sync_wifi_only_off">نوع اتصال در نظر گرفته نمی شود</string>
  <string name="settings_sync_wifi_only_ssids">محدودیت SSID WiFi</string>
  <string name="settings_sync_wifi_only_ssids_on">فقط بیش از %s همگام سازی می شود</string>
  <string name="settings_sync_wifi_only_ssids_on_location_services">فقط بیش از %s همگام سازی می شود (به خدمات مکان فعال نیاز دارد)</string>
  <string name="settings_sync_wifi_only_ssids_off">از تمام اتصالات WiFi استفاده خواهد شد</string>
  <string name="settings_sync_wifi_only_ssids_message">نام های جدا شده با کاما (SSID) شبکه های WiFi مجاز (برای همه خالی بگذارید)</string>
  <string name="settings_sync_wifi_only_ssids_permissions_required">محدودیت WiFi SSID به تنظیمات بیشتری نیاز دارد</string>
  <string name="settings_sync_wifi_only_ssids_permissions_action">مدیریت</string>
  <string name="settings_more_info_faq">اطلاعات بیشتر (پرسش و پاسخ)</string>
  <string name="settings_authentication">احراز هویت</string>
  <string name="settings_username">نام کاربری</string>
  <string name="settings_enter_username">نام کاربری را وارد کنید</string>
  <string name="settings_password">گذرواژه</string>
  <string name="settings_password_summary">رمز عبور را با توجه به سرور خود به روز کنید.</string>
  <string name="settings_enter_password">گذرواژه را وارد کنید:</string>
  <string name="settings_certificate_alias">نام مستعار گواهی مشتری</string>
  <string name="settings_certificate_alias_empty">هیچ گواهی انتخاب نشده است</string>
  <string name="settings_caldav">CalDAV</string>
  <string name="settings_sync_time_range_past">محدودیت زمانی رویداد گذشته</string>
  <string name="settings_sync_time_range_past_none">همه رویدادها همگام سازی می شوند</string>
  <plurals name="settings_sync_time_range_past_days">
    <item quantity="one">رخدادهایی که بیش از یک روز از گذشتنشان می‌گذرد نادیده گرفته می‌شوند</item>
    <item quantity="other">رویدادهای بیش از٪ d روز گذشته نادیده گرفته خواهد شد</item>
  </plurals>
  <string name="settings_sync_time_range_past_message">رویدادهایی که بیش از این تعداد روز در گذشته باشد نادیده گرفته می شوند (ممکن است 0 باشد). برای همگام سازی همه رویدادها خالی بگذارید.</string>
  <string name="settings_default_alarm">یادآوری پیش فرض</string>
  <plurals name="settings_default_alarm_on">
    <item quantity="one">یادآوری پیش‌فرض یک دقیقه پیش از رویداد</item>
    <item quantity="other">یادآوری پیش‌فرض %d دقیقه پیش از رویداد</item>
  </plurals>
  <string name="settings_default_alarm_off">هیچ یادآوری پیش فرض ایجاد نمی شود</string>
  <string name="settings_default_alarm_message">اگر یادآوری های پیش فرض برای رویدادهای بدون یادآوری ایجاد شود: به میزان دلخواه دقیقه قبل از رویداد. برای غیرفعال کردن یادآوری های پیش فرض ، خالی بگذارید.</string>
  <string name="settings_manage_calendar_colors">رنگ های تقویم را مدیریت کنید</string>
  <string name="settings_manage_calendar_colors_on">رنگ تقویم در هر همگام سازی تنظیم مجدد می شود</string>
  <string name="settings_manage_calendar_colors_off">رنگ های تقویم را می توان توسط برنامه های دیگر تنظیم کرد</string>
  <string name="settings_event_colors">پشتیبانی از رنگ رویداد</string>
  <string name="settings_event_colors_on">رنگهای رویداد همگام سازی می شوند</string>
  <string name="settings_event_colors_off">رنگهای رویداد همگام سازی نمی شوند</string>
  <string name="settings_carddav">CardDAV</string>
  <string name="settings_contact_group_method">روش گروه تماس</string>
  <string-array name="settings_contact_group_method_entries">
    <item>گروه‌ها کارت‌های مجازی جداگانه هستند</item>
    <item>گروه ها دسته های هر مخاطب هستند</item>
  </string-array>
  <string name="settings_contact_group_method_change">تغییر روش گروه</string>
  <!--collection management-->
  <string name="create_addressbook">ایجاد دفترچه آدرس</string>
  <string name="create_addressbook_display_name_hint">کتاب آدرس من</string>
  <string name="create_calendar">تقویم ایجاد کنید</string>
  <string name="create_calendar_time_zone">منطقه زمانی</string>
  <string name="create_calendar_type">ورودی های احتمالی تقویم</string>
  <string name="create_calendar_type_vevent">رویدادها</string>
  <string name="create_calendar_type_vtodo">فعالیت ها</string>
  <string name="create_calendar_type_vjournal">یادداشت ها / ژورنال</string>
  <string name="create_calendar_type_events_and_tasks">ترکیبی (رویدادها و فعالیت ها)</string>
  <string name="create_collection_color">رنگ</string>
  <string name="create_collection_creating">ایجاد مجموعه</string>
  <string name="create_collection_display_name">عنوان</string>
  <string name="create_collection_display_name_required">عنوان لازم است</string>
  <string name="create_collection_description">شرح</string>
  <string name="create_collection_optional">اختیاری</string>
  <string name="create_collection_home_set">محل ذخیره سازی</string>
  <string name="create_collection_home_set_required">تعیین محل ذخیره سازی الزامیست</string>
  <string name="create_collection_create">ایجاد</string>
  <string name="delete_collection">حذف مجموعه</string>
  <string name="delete_collection_confirm_title">آیا مطمئن هستید؟</string>
  <string name="delete_collection_confirm_warning">این مجموعه (%s) و تمام داده های آن برای همیشه حذف می شوند.</string>
  <string name="delete_collection_data_shall_be_deleted">این داده ها باید از سرور حذف شوند.</string>
  <string name="delete_collection_deleting_collection">در حال حذف مجموعه</string>
  <string name="collection_force_read_only">اجبار به فقط خواندنی</string>
  <string name="collection_properties">خواص</string>
  <string name="collection_properties_url">آدرس(URL)</string>
  <string name="collection_properties_copy_url">URL را کپی کنید</string>
  <string name="collection_properties_owner">مالک:</string>
  <!--debugging and DebugInfoActivity-->
  <string name="debug_info_title">اطلاعات اشکال زدایی</string>
  <string name="debug_info_archive_caption">آرشیوسازی ZIP</string>
  <string name="debug_info_archive_subtitle">حاوی اطلاعات و پیغام های دیباگ</string>
  <string name="debug_info_archive_text">اشتراک گذاری فایل آرشیو شده، جهت انتقال به کامپیوتر، ارسال از طریق ایمیل و افزودن به تیکت پشتیبانی</string>
  <string name="debug_info_archive_share">اشتراک گذاری آرشیو</string>
  <string name="debug_info_attached">اطلاعات اشکال زدایی پیوست شده به این پیام (نیاز به پشتیبانی پیوست از برنامه دریافت کننده دارد).</string>
  <string name="debug_info_http_error">خطای HTTP</string>
  <string name="debug_info_server_error">خطای سرور</string>
  <string name="debug_info_webdav_error">خطای WebDAV</string>
  <string name="debug_info_io_error">خطای ورودی خروجی</string>
  <string name="debug_info_http_403_description">درخواست رد شده است منابع درگیر و اطلاعات اشکال زدایی را برای جزئیات بررسی کنید.</string>
  <string name="debug_info_http_404_description">درخواست رد شده است منابع درگیر و اطلاعات اشکال زدایی را برای جزئیات بررسی کنید.</string>
  <string name="debug_info_http_5xx_description">مشکلی در سمت سرور رخ داد. لطفا با پشتیبانی سرور خود تماس بگیرید.</string>
  <string name="debug_info_unexpected_error">خطایی غیرمنتظره رخ داده است. برای جزئیات ، اطلاعات اشکال زدایی را مشاهده کنید.</string>
  <string name="debug_info_view_details">نمایش جزئیات</string>
  <string name="debug_info_subtitle">اطلاعات اشکال زدایی جمع آوری شده است</string>
  <string name="debug_info_involved_caption">منابع درگیر</string>
  <string name="debug_info_involved_subtitle">مربوط به مشکل است</string>
  <string name="debug_info_involved_remote">منبع از راه دور:</string>
  <string name="debug_info_involved_local">منبع محلی:</string>
  <string name="debug_info_involved_view">مشاهده با برنامه</string>
  <string name="debug_info_logs_caption">رویدادها</string>
  <string name="debug_info_logs_subtitle">رویدادهای مربوط به گفتار موجود است</string>
  <string name="debug_info_logs_view">دیدن رویدادها</string>
  <!--ExceptionInfoFragment-->
  <string name="exception">خطایی رخ داده است.</string>
  <string name="exception_httpexception">خطای HTTP رخ داده است.</string>
  <string name="exception_ioexception">خطای ورودی خروجی رخ داده است.</string>
  <string name="exception_show_details">نمایش جزئیات</string>
  <!--StorageLowReceiver-->
  <string name="storage_low_notify_text">تقریبا فضای خالی وجود ندارد.</string>
  <!--WebDAV accounts-->
  <string name="webdav_mounts_share_content">اشتراک گذاری محتوا</string>
  <string name="webdav_add_mount_display_name">نام نمایشی</string>
  <string name="webdav_add_mount_url_invalid">URL نامعتبر</string>
  <string name="webdav_add_mount_username">نام کاربری</string>
  <string name="webdav_add_mount_password">گذرواژه</string>
  <string name="webdav_remove_mount_text">اتصال قطع میگردد، اما هیچ فایلی حذف نخواهد شد.</string>
  <string name="webdav_notification_access">دسترسی به فایل WebDAB</string>
  <string name="webdav_notification_download">بارگیری فایل WebDAV</string>
  <string name="webdav_notification_upload">بارگذاری فایل WebDAV</string>
  <!--sync adapters-->
  <string name="sync_error_permissions">مجوزهای همگام‌ساز kSync</string>
  <string name="sync_error_permissions_text">مجوزهای اضافی لازم است</string>
  <string name="sync_error_tasks_too_old">%s خیلی قدیمی است</string>
  <string name="sync_error_tasks_required_version">حداقل نسخه مورد نیاز: %1$s</string>
  <string name="sync_error_authentication_failed">احراز هویت ناموفق بود (اعتبار ورود به سیستم را بررسی کنید)</string>
  <string name="sync_error_io">شبکه یا خطای ورودی / خروجی – %s</string>
  <string name="sync_error_http_dav">خطای سرور HTTP – %s</string>
  <string name="sync_error_local_storage">خطای ذخیره سازی محلی – %s</string>
  <string name="sync_error_retry">سعی مجدد</string>
  <string name="sync_error_view_item">مشاهده مورد</string>
  <string name="sync_invalid_contact">مخاطب نامعتبر از سرور دریافت شد</string>
  <string name="sync_invalid_event">رویداد نامعتبر از سرور دریافت شد</string>
  <string name="sync_invalid_task">کار نامعتبر از سرور دریافت شد</string>
  <string name="sync_invalid_resources_ignoring">نادیده گرفتن یک یا چند منبع نامعتبر</string>
  <!--cert4android-->
  <string name="certificate_notification_connection_security">همگام ساز kSync: امنیت اتصال</string>
  <string name="trust_certificate_unknown_certificate_found">همگام ساز kSync با یک گواهی ناشناخته روبرو شده است. آیا می خواهید به آن اعتماد کنید؟</string>
</resources><|MERGE_RESOLUTION|>--- conflicted
+++ resolved
@@ -127,16 +127,12 @@
   <string name="navigation_drawer_privacy_policy">سیاست حفظ حریم خصوصی</string>
   <string name="account_list_no_notification_permission">اعلان ها غیر فعال اند. از همگام سازی با خبر نخواهید شد.</string>
   <string name="account_list_no_internet">بدون اتصال به اینترنت. اندروید همگام سازی را اجرا نمی کند.</string>
-<<<<<<< HEAD
-  <string name="account_list_empty">به همگام‌ساز kSync خوش آمدید</string>
-=======
   <string name="account_list_manage_connections">مدیریت ارتباطات</string>
   <string name="account_list_low_storage">فضای خالی کم است. اندروید همگام سازی را اجرا نخواهد کرد.</string>
   <string name="account_list_manage_storage">مدیریت حافظه</string>
   <string name="account_list_datasaver_enabled">محافظ داده فعال است. همگام سازی در پس زمینه محدود می شود.</string>
   <string name="account_list_manage_datasaver">مدیریت محافظ داده</string>
-  <string name="account_list_empty">به همگام‌ساز DAVx⁵ خوش آمدید</string>
->>>>>>> 4dd79606
+  <string name="account_list_empty">به همگام‌ساز kSync خوش آمدید</string>
   <string name="accounts_global_sync_disabled">همگام سازی خودکار در کل سیستم غیرفعال است</string>
   <string name="accounts_global_sync_enable">فعال</string>
   <string name="accounts_sync_all">همگام سازی همه حساب‌ها</string>
