<?xml version="1.0" encoding="utf-8"?><resources xmlns:tools="http://schemas.android.com/tools">

    <!-- common strings -->
    <string name="app_name">kSync</string>
    <string name="homepage_url" translatable="false">https://www.davx5.com/</string>
<<<<<<< HEAD
    <string name="twitter_handle" translatable="false">infomaniak</string>
=======
>>>>>>> 400d46fc

    <string name="account_invalid">Account does not exist (anymore)</string>
    <string name="account_type" translatable="false">infomaniak.com.sync</string>
    <string name="account_type_address_book" translatable="false">com.infomaniak.sync.address_book</string>
    <string name="account_title_address_book">kSync Address book</string>
    <string name="address_books_authority" translatable="false">com.infomaniak.sync.addressbooks</string>
    <string name="address_books_authority_title">Address books</string>
    <string name="dialog_remove">Remove</string>
    <string name="dialog_deny">Cancel</string>
    <string name="field_required">This field is required</string>
    <string name="help">Help</string>
    <string name="manage_accounts">Manage accounts</string>
    <string name="share">Share</string>
    <string name="no_internet_sync_scheduled">No internet, scheduling sync</string>

    <string name="database_destructive_migration_title">Database corrupted</string>
    <string name="database_destructive_migration_text">All accounts have been removed locally.</string>

    <string name="notification_channel_debugging">Debugging</string>
    <string name="notification_channel_general">Other important messages</string>
    <string name="notification_channel_status">Low-priority status messages</string>
    <string name="notification_channel_sync">Synchronization</string>
    <string name="notification_channel_sync_errors">Synchronization errors</string>
    <string name="notification_channel_sync_errors_desc">Important errors which stop synchronization like unexpected server replies</string>
    <string name="notification_channel_sync_warnings">Synchronization warnings</string>
    <string name="notification_channel_sync_warnings_desc">Non-fatal synchronization problems like certain invalid files</string>
    <string name="notification_channel_sync_io_errors">Network and I/O errors</string>
    <string name="notification_channel_sync_io_errors_desc">Timeouts, connection problems, etc. (often temporary)</string>

    <!-- IntroActivity -->
    <string name="intro_slogan1">Your data. Your choice.</string>
    <string name="intro_slogan2">Take control.</string>
    <string name="intro_battery_title">Regular sync intervals</string>
    <string name="intro_battery_not_whitelisted">Disabled (not recommended)</string>
    <string name="intro_battery_whitelisted">Enabled (recommended)</string>
    <string name="intro_battery_text">For synchronization at regular intervals, %s must be allowed to run in the background. Otherwise, Android may pause synchronization at any time.</string>
    <string name="intro_battery_dont_show">I don\'t need regular sync intervals.*</string>
    <string name="intro_autostart_title">%s compatibility</string>
    <string name="intro_autostart_text">This device probably blocks synchronization. If you\'re affected, you can only resolve this manually.</string>
    <string name="intro_autostart_dont_show">I have done the required settings. Don\'t remind me anymore.*</string>
    <string name="intro_leave_unchecked">* Leave unchecked to be reminded later. Can be reset in app settings / %s.</string>
    <string name="intro_more_info">More information</string>
    <string name="intro_tasks_jtx">jtx Board</string>
    <string name="intro_tasks_jtx_info"><![CDATA[Supports sync of Tasks, Journals and Notes.]]></string>
    <string name="intro_tasks_title">Tasks support</string>
    <string name="intro_tasks_text1">If tasks are supported by your server, they can be synchronized with a supported tasks app:</string>
    <string name="intro_tasks_opentasks">OpenTasks</string>
    <string name="intro_tasks_opentasks_info">Doesn\'t seem to be developed anymore – not recommended.</string>
    <string name="intro_tasks_tasks_org">Tasks.org</string>
    <string name="intro_tasks_tasks_org_info"><![CDATA[Some features <a href="https://www.davx5.com/faq/tasks/advanced-task-features">are not supported</a> (yet).]]></string>
    <string name="intro_tasks_no_app_store">No app store available</string>
    <string name="intro_tasks_dont_show">I don\'t need tasks support.*</string>
    <string name="intro_open_source_title">Open-source software</string>
    <string name="intro_open_source_text">We\'re happy that you use %s, which is open-source software. Development, maintenance and support are hard work. Please consider contributing (there are many ways) or a donation. It would be highly appreciated!</string>
    <string name="intro_open_source_details">How to contribute/donate</string>
    <string name="intro_open_source_dont_show">Don\'t show in the near future</string>

    <!-- PermissionsActivity -->
    <string name="permissions_title">Permissions</string>
    <string name="permissions_text">%s requires permissions to work properly.</string>
    <string name="permissions_all_title">All of the below</string>
    <string name="permissions_all_status_off">Use this to enable all features (recommended)</string>
    <string name="permissions_all_status_on">All permissions granted</string>
    <string name="permissions_contacts_title">Contacts permissions</string>
    <string name="permissions_contacts_status_off">No contact sync (not recommended)</string>
    <string name="permissions_contacts_status_on">Contact sync possible</string>
    <string name="permissions_calendar_title">Calendar permissions</string>
    <string name="permissions_calendar_status_off">No calendar sync (not recommended)</string>
    <string name="permissions_calendar_status_on">Calendar sync possible</string>
    <string name="permissions_notification_title">Notification permission</string>
    <string name="permissions_notification_status_off">Notifications disabled (not recommended)</string>
    <string name="permissions_notification_status_on">Notifications enabled</string>
    <string name="permissions_jtx_title">jtx Board permissions</string>
    <string name="permissions_jtx_status_not_installed">No task, journals &amp; notes sync (not installed)</string>
    <string name="permissions_jtx_status_off">No tasks, journals, notes sync</string>
    <string name="permissions_jtx_status_on">Tasks, journals, notes sync possible</string>
    <string name="permissions_opentasks_title">OpenTasks permissions</string>
    <string name="permissions_tasksorg_title">Tasks permissions</string>
    <string name="permissions_tasks_status_not_installed">No task sync (not installed)</string>
    <string name="permissions_tasks_status_off">No task sync</string>
    <string name="permissions_tasks_status_on">Task sync possible</string>
    <string name="permissions_autoreset_title">Keep permissions</string>
    <string name="permissions_autoreset_status_off">Permissions may be reset automatically (not recommended)</string>
    <string name="permissions_autoreset_status_on">Permissions won\'t be reset automatically</string>
    <string name="permissions_autoreset_instruction">Click Permissions > uncheck \"Remove permissions if app isn\'t used\"</string>
    <string name="permissions_app_settings_hint">If a switch doesn\'t work, use app settings / Permissions.</string>
    <string name="permissions_app_settings">App settings</string>

    <!-- WifiPermissionsActivity -->
    <string name="wifi_permissions_label">WiFi SSID permissions</string>
    <string name="wifi_permissions_intro">To be able to access the current WiFi name (SSID), these conditions must be met:</string>
    <string name="wifi_permissions_location_permission">Precise location permission</string>
    <string name="wifi_permissions_location_permission_on">Location permission granted</string>
    <string name="wifi_permissions_location_permission_off">Location permission denied</string>
    <string name="wifi_permissions_background_location_permission">Background location permission</string>
    <string name="wifi_permissions_background_location_permission_label">Allow all the time</string>
    <string name="wifi_permissions_background_location_permission_on"><![CDATA[Location permission set to <b>%s</b>]]></string>
    <string name="wifi_permissions_background_location_permission_off"><![CDATA[Location permission not set to <b>%s</b>]]></string>
    <string name="wifi_permissions_background_location_disclaimer">%s uses the Location permission only to determine the current WiFi\'s SSID for SSID-restricted accounts. This will happen even when the app is in background. No location data are collected, stored, processed or sent anywhere.</string>
    <string name="wifi_permissions_location_enabled">Location always enabled</string>
    <string name="wifi_permissions_location_enabled_on">Location service is enabled</string>
    <string name="wifi_permissions_location_enabled_off">Location service is disabled</string>

    <!-- AboutActivity -->
    <string name="about_translations">Translations</string>
    <string name="about_libraries">Libraries</string>
    <string name="about_version">Version %1$s (%2$d)</string>
    <string name="about_build_date">Compiled on %s</string>
    <string name="about_copyright">© Ricki Hirner, Bernhard Stockmann (bitfire web engineering GmbH) and contributors</string>
    <string name="about_flavor_info">This version is only eligible for distribution over Google Play.</string>
    <string name="about_license_info_no_warranty">This program comes with ABSOLUTELY NO WARRANTY. It is free software, and you are welcome to redistribute it under certain conditions.</string>
    <string name="about_translations_thanks"><![CDATA[<i>Thanks to: </i> %s]]></string>

    <!-- global settings -->
    <string name="logging_couldnt_create_file">Couldn\'t create log file</string>
    <string name="logging_notification_text">Now logging all %s activities</string>
    <string name="logging_notification_view_share">View/share</string>
    <string name="logging_notification_disable">Disable</string>

    <!-- AccountsActivity -->
    <string name="navigation_drawer_open">Open navigation drawer</string>
    <string name="navigation_drawer_close">Close navigation drawer</string>
    <string name="navigation_drawer_subtitle">CalDAV/CardDAV Sync Adapter</string>
    <string name="navigation_drawer_about">About / License</string>
    <string name="navigation_drawer_beta_feedback">Beta feedback</string>
    <string name="install_email_client">Please install an email client</string>
    <string name="install_browser">Please install a Web browser</string>
    <string name="navigation_drawer_settings">Settings</string>
    <string name="navigation_drawer_news_updates">News &amp; updates</string>
    <string name="navigation_drawer_tools">Tools</string>
    <string name="navigation_drawer_external_links">External links</string>
    <string name="navigation_drawer_website">Web site</string>
    <string name="navigation_drawer_manual">Manual</string>
    <string name="navigation_drawer_faq">FAQ</string>
    <string name="navigation_drawer_community">Community</string>
    <string name="navigation_drawer_donate">Donate</string>
    <string name="navigation_drawer_privacy_policy">Privacy policy</string>
    <string name="account_list_no_notification_permission">Notifications disabled. You won\'t be notified about sync errors.</string>
    <string name="account_list_no_internet">No Internet connectivity. Android will not run synchronization.</string>
    <string name="account_list_manage_connections">Manage connections</string>
    <string name="account_list_low_storage">Storage space low. Android will not run synchronization.</string>
    <string name="account_list_manage_storage">Manage storage</string>
    <string name="account_list_datasaver_enabled">Data saver enabled. Background synchronization is restricted.</string>
    <string name="account_list_manage_datasaver">Manage data saver</string>
    <string name="account_list_empty">Welcome to kSync!\n\nYou can add a CalDAV/CardDAV account now.</string>
    <string name="accounts_global_sync_disabled">System-wide automatic synchronization is disabled</string>
    <string name="accounts_global_sync_enable">Enable</string>
    <string name="accounts_sync_all">Sync all accounts</string>

    <!-- RefreshCollectionsWorker -->
    <string name="refresh_collections_worker_refresh_failed">Service detection failed</string>
    <string name="refresh_collections_worker_refresh_couldnt_refresh">Couldn\'t refresh collection list</string>

    <!-- Battery Optimization -->
    <string name="battery_optimization_notify_title">Can not run in foreground</string>
    <string name="battery_optimization_notify_text">Battery optimization whitelisting required</string>

    <!-- ForegroundService -->
    <string name="foreground_service_notify_title">Running in foreground</string>
    <string name="foreground_service_notify_text">On some devices, this is necessary for automatic synchronization.</string>

    <!-- AppSettingsActivity -->
    <string name="app_settings">Settings</string>
    <string name="app_settings_debug">Debugging</string>
    <string name="app_settings_show_debug_info">Show debug info</string>
    <string name="app_settings_show_debug_info_details">View/share software and configuration details</string>
    <string name="app_settings_logging">Verbose logging</string>
    <string name="app_settings_logging_on">Logging is active</string>
    <string name="app_settings_logging_off">Logging is disabled</string>
    <string name="app_settings_battery_optimization">Battery optimization</string>
    <string name="app_settings_battery_optimization_whitelisted">App is whitelisted (recommended)</string>
    <string name="app_settings_battery_optimization_not_whitelisted">App is not whitelisted (not recommended)</string>
    <string name="app_settings_foreground_service">Keep in foreground</string>
    <string name="app_settings_foreground_service_details">May help if your device prevents automatic synchronization</string>
    <string name="app_settings_connection">Connection</string>
    <string name="app_settings_proxy">Proxy type</string>
    <string-array name="app_settings_proxy_types">
        <item>System default</item>
        <item>No proxy</item>
        <item>HTTP</item>
        <item>SOCKS (for Orbot)</item>
    </string-array>
    <string-array name="app_settings_proxy_type_values" translatable="false">
        <item>-1</item>
        <item>0</item>
        <item>1</item>
        <item>2</item>
    </string-array>
    <string name="app_settings_proxy_host">Proxy host name</string>
    <string name="app_settings_proxy_port">Proxy port</string>
    <string name="app_settings_security">Security</string>
    <string name="app_settings_security_app_permissions">App permissions</string>
    <string name="app_settings_security_app_permissions_summary">Review permissions required for synchronization</string>
    <string name="app_settings_distrust_system_certs">Distrust system certificates</string>
    <string name="app_settings_distrust_system_certs_on">System and user-added CAs won\'t be trusted</string>
    <string name="app_settings_distrust_system_certs_off">System and user-added CAs will be trusted (recommended)</string>
    <string name="app_settings_reset_certificates">Reset (un)trusted certificates</string>
    <string name="app_settings_reset_certificates_summary">Resets trust of all custom certificates</string>
    <string name="app_settings_reset_certificates_success">All custom certificates have been cleared</string>
    <string name="app_settings_user_interface">User interface</string>
    <string name="app_settings_notification_settings">Notification settings</string>
    <string name="app_settings_notification_settings_summary">Manage notification channels and their settings</string>
    <string name="app_settings_theme_title">Select theme</string>
    <string name="app_settings_language_title">Select language</string>
    <string name="app_settings_language_system_default">System default</string>
    <string-array name="app_settings_theme_names">
        <item>System default</item>
        <item>Light</item>
        <item>Dark</item>
    </string-array>
    <string-array name="app_settings_theme_values" translatable="false">
        <item>-1</item>
        <item>1</item>
        <item>2</item>
    </string-array>
    <string name="app_settings_reset_hints">Reset hints</string>
    <string name="app_settings_reset_hints_summary">Re-enables hints which have been dismissed previously</string>
    <string name="app_settings_reset_hints_success">All hints will be shown again</string>
    <string name="app_settings_integration">Integration</string>
    <string name="app_settings_tasks_provider">Tasks app</string>
    <string name="app_settings_tasks_provider_synchronizing_with">Synchronizing with %s</string>
    <string name="app_settings_tasks_provider_none">No compatible tasks app found</string>

    <!-- AccountActivity -->
    <string name="account_carddav">CardDAV</string>
    <string name="account_caldav">CalDAV</string>
    <string name="account_webcal">Webcal</string>
    <string name="account_carddav_missing_permissions">No contacts sync (missing permissions)</string>
    <string name="account_caldav_missing_calendar_permissions">No calendar sync (missing permissions)</string>
    <string name="account_caldav_missing_tasks_permissions">No tasks sync (missing permissions)</string>
    <string name="account_caldav_missing_permissions">No calendar and tasks sync (missing permissions)</string>
    <string name="account_webcal_missing_calendar_permissions">Can\'t access calendars (missing permissions)</string>
    <string name="account_permissions_action">Permissions</string>
    <string name="account_no_address_books">There are no address books (yet).</string>
    <string name="account_no_calendars">There are no calendars (yet).</string>
    <string name="account_no_webcals">There are no calendar subscriptions (yet).</string>
    <string name="account_swipe_down">Swipe down to refresh the list from the server.</string>
    <string name="account_synchronize_now">Synchronize now</string>
    <string name="account_settings">Account settings</string>
    <string name="account_rename">Rename account</string>
    <string name="account_rename_new_name">Unsaved local data may be dismissed. Re-synchronization is required after renaming. New account name:</string>
    <string name="account_rename_rename">Rename</string>
    <string name="account_rename_exists_already">Account name already taken</string>
    <string name="account_rename_couldnt_rename">Couldn\'t rename account</string>
    <string name="account_delete">Delete account</string>
    <string name="account_delete_confirmation_title">Really delete account?</string>
    <string name="account_delete_confirmation_text">All local copies of address books, calendars and task lists will be deleted.</string>
    <string name="account_synchronize_this_collection">synchronize this collection</string>
    <string name="account_read_only">read-only</string>
    <string name="account_calendar">calendar</string>
    <string name="account_task_list">task list</string>
    <string name="account_journal">journal</string>
    <string name="account_only_personal">Show only personal</string>
    <string name="account_refresh_address_book_list">Refresh address book list</string>
    <string name="account_create_new_address_book">Create new address book</string>
    <string name="account_refresh_calendar_list">Refresh calendar list</string>
    <string name="account_create_new_calendar">Create new calendar</string>
    <string name="account_no_webcal_handler_found">No Webcal-capable app found</string>
    <string name="account_install_icsx5">Install ICSx⁵</string>

    <!-- AddAccountActivity -->
    <string name="login_title">Add account</string>
    <string name="login_type_email">Login with email address</string>
    <string name="login_email_address">Email address</string>
    <string name="login_email_address_error">Valid email address required</string>
    <string name="login_password">Password</string>
    <string name="login_password_required">Password required</string>
    <string name="login_type_url">Login with URL and user name</string>
    <string name="login_url_must_be_http_or_https">URL must begin with http(s)://</string>
    <string name="login_user_name">User name</string>
    <string name="login_user_name_required">User name required</string>
    <string name="login_base_url">Base URL</string>
    <string name="login_type_url_certificate">Login with URL and client certificate</string>
    <string name="login_select_certificate">Select certificate</string>
    <string name="login_login">Login</string>
    <string name="login_create_account">Create account</string>
    <string name="login_account_name">Account name</string>
    <string name="login_account_avoid_apostrophe">Use of apostrophes (\'), have been reported to cause problems on some devices.</string>
    <string name="login_account_name_info">Use your email address as account name because Android will use the account name as ORGANIZER field for events you create. You can\'t have two accounts with the same name.</string>
    <string name="login_account_contact_group_method">Contact group method:</string>
    <string name="login_account_name_required">Account name required</string>
    <string name="login_account_name_already_taken">Account name already taken</string>
    <string name="login_account_not_created">Account could not be created</string>
    <string name="login_type_advanced">Advanced login (special use cases)</string>
    <string name="login_use_username_password">Use username/password</string>
    <string name="login_use_client_certificate">Use client certificate</string>
    <string name="login_no_certificate_found">No certificate found</string>
    <string name="login_install_certificate">Install certificate</string>
    <string name="login_type_google">Google Contacts / Calendar</string>
    <string name="login_google_see_tested_with">Please see our \"Tested with Google\" page for up-to-date information.</string>
    <string name="login_google_unexpected_warnings">You may experience unexpected warnings and/or have to create your own client ID.</string>
    <string name="login_google_account">Google account</string>
    <string name="login_google_client_id">Client ID (optional)</string>
    <string name="login_google_client_id_description">You may use your own client ID, in case our does not work.</string>
    <string name="login_google_client_id_description_link">Show me how!</string>
    <string name="login_google_client_privacy_policy"><![CDATA[%1s transfers your Google Contacts and Calendar data solely for synchronization with this device. See our <a href="%2s">Privacy policy</a> for details.]]></string>
    <string name="login_google_client_limited_use"><![CDATA[%1s complies with the <a href="%2s">Google API Services User Data Policy</a>, including the Limited Use requirements.]]></string>
    <string name="login_oauth_couldnt_obtain_auth_code">Couldn\'t obtain authorization code</string>

    <string name="login_configuration_detection">Configuration detection</string>
    <string name="login_querying_server">Please wait, querying server…</string>
    <string name="login_no_caldav_carddav">Couldn\'t find CalDAV or CardDAV service.</string>
    <string name="login_username_password_wrong">Username (email address) / password wrong?</string>
    <string name="login_view_logs">Show details</string>

    <!-- AccountSettingsActivity -->
    <string name="settings_title">Settings: %s</string>
    <string name="settings_sync">Synchronization</string>
    <string name="settings_sync_interval_contacts_key" translatable="false">sync_interval_contacts</string>
    <string name="settings_sync_interval_contacts">Contacts sync. interval</string>
    <string name="settings_sync_summary_manually">Only manually</string>
    <string name="settings_sync_summary_periodically" tools:ignore="PluralsCandidate">Every %d minutes + immediately on local changes</string>
    <string name="settings_sync_interval_calendars_key" translatable="false">sync_interval_calendars</string>
    <string name="settings_sync_interval_calendars">Calendars sync. interval</string>
    <string name="settings_sync_interval_tasks_key" translatable="false">sync_interval_tasks</string>
    <string name="settings_sync_interval_tasks">Tasks sync. interval</string>
    <string-array name="settings_sync_interval_seconds" translatable="false">
        <item>-1</item>
        <item>900</item>
        <item>1800</item>
        <item>3600</item>
        <item>7200</item>
        <item>14400</item>
        <item>86400</item>
    </string-array>
    <string-array name="settings_sync_interval_names">
        <item>Only manually</item>
        <item>Every 15 minutes</item>
        <item>Every 30 minutes</item>
        <item>Every hour</item>
        <item>Every 2 hours</item>
        <item>Every 4 hours</item>
        <item>Once a day</item>
    </string-array>
    <string name="settings_sync_wifi_only_key" translatable="false">sync_wifi_only</string>
    <string name="settings_sync_wifi_only">Sync over WiFi only</string>
    <string name="settings_sync_wifi_only_on">Synchronization is restricted to WiFi connections</string>
    <string name="settings_sync_wifi_only_off">Connection type is not taken into consideration</string>
    <string name="settings_sync_wifi_only_ssids_key" translatable="false">sync_wifi_only_ssids</string>
    <string name="settings_sync_wifi_only_ssids">WiFi SSID restriction</string>
    <string name="settings_sync_wifi_only_ssids_on">Will only sync over %s</string>
    <string name="settings_sync_wifi_only_ssids_on_location_services">Will only sync over %s (requires active location services)</string>
    <string name="settings_sync_wifi_only_ssids_off">All WiFi connections will be used</string>
    <string name="settings_sync_wifi_only_ssids_message">Comma-separated names (SSIDs) of allowed WiFi networks (leave blank for all)</string>
    <string name="settings_sync_wifi_only_ssids_permissions_required">WiFi SSID restriction requires further settings</string>
    <string name="settings_sync_wifi_only_ssids_permissions_action">Manage</string>
    <string name="settings_more_info_faq">More information (FAQ)</string>
    <string name="settings_authentication">Authentication</string>
    <string name="settings_oauth_key" translatable="false">oauth</string>
    <string name="settings_oauth">Re-authenticate</string>
    <string name="settings_oauth_summary">Perform OAuth login again</string>
    <string name="settings_username_key">username</string>
    <string name="settings_username">User name</string>
    <string name="settings_enter_username">Enter user name:</string>
    <string name="settings_password_key" translatable="false">password</string>
    <string name="settings_password">Password</string>
    <string name="settings_password_summary">Update the password according to your server.</string>
    <string name="settings_enter_password">Enter your password:</string>
    <string name="settings_certificate_alias_key" translatable="false">certificate_alias</string>
    <string name="settings_certificate_alias">Client certificate alias</string>
    <string name="settings_certificate_alias_empty">No certificate selected</string>
    <string name="settings_caldav_key" translatable="false">caldav</string>
    <string name="settings_caldav">CalDAV</string>
    <string name="settings_sync_time_range_past_key" translatable="false">time_range_past_days</string>
    <string name="settings_sync_time_range_past">Past event time limit</string>
    <string name="settings_sync_time_range_past_none">All events will be synchronized</string>
    <plurals name="settings_sync_time_range_past_days">
        <item quantity="one">Events more than one day in the past will be ignored</item>
        <item quantity="other">Events more than %d days in the past will be ignored</item>
    </plurals>
    <string name="settings_sync_time_range_past_message">Events which are more than this number of days in the past will be ignored (may be 0). Leave blank to synchronize all events.</string>
    <string name="settings_key_default_alarm" translatable="false">default_alarm</string>
    <string name="settings_default_alarm">Default reminder</string>
    <plurals name="settings_default_alarm_on">
        <item quantity="one">Default reminder one minute before event</item>
        <item quantity="other">Default reminder %d minutes before event</item>
    </plurals>
    <string name="settings_default_alarm_off">No default reminders are created</string>
    <string name="settings_default_alarm_message">If default reminders shall be created for events without reminder: the desired number of minutes before the event. Leave blank to disable default reminders.</string>
    <string name="settings_manage_calendar_colors_key" translatable="false">manage_calendar_colors</string>
    <string name="settings_manage_calendar_colors">Manage calendar colors</string>
    <string name="settings_manage_calendar_colors_on">Calendar colors are reset at each sync</string>
    <string name="settings_manage_calendar_colors_off">Calendar colors can be set by other apps</string>
    <string name="settings_event_colors_key" translatable="false">event_colors</string>
    <string name="settings_event_colors">Event color support</string>
    <string name="settings_event_colors_on">Event colors are synced</string>
    <string name="settings_event_colors_off">Event colors are not synced</string>
    <string name="settings_carddav_key" translatable="false">carddav</string>
    <string name="settings_carddav">CardDAV</string>
    <string name="settings_contact_group_method_key" translatable="false">contact_group_method</string>
    <string name="settings_contact_group_method">Contact group method</string>
    <string-array name="settings_contact_group_method_values" translatable="false">
        <item>GROUP_VCARDS</item>
        <item>CATEGORIES</item>
    </string-array>
    <string-array name="settings_contact_group_method_entries">
        <item>Groups are separate vCards</item>
        <item>Groups are per-contact categories</item>
    </string-array>
    <string name="settings_contact_group_method_change">Change group method</string>

    <!-- collection management -->
    <string name="create_addressbook">Create address book</string>
    <string name="create_addressbook_display_name_hint">My Address Book</string>
    <string name="create_calendar">Create calendar</string>
    <string name="create_calendar_time_zone">Time zone</string>
    <string name="create_calendar_type">Possible calendar entries</string>
    <string name="create_calendar_type_vevent">Events</string>
    <string name="create_calendar_type_vtodo">Tasks</string>
    <string name="create_calendar_type_vjournal">Notes / journal</string>
    <string name="create_calendar_type_events_and_tasks">Combined (events and tasks)</string>
    <string name="create_collection_color">Color</string>
    <string name="create_collection_creating">Creating collection</string>
    <string name="create_collection_display_name">Title</string>
    <string name="create_collection_display_name_required">Title is required</string>
    <string name="create_collection_description">Description</string>
    <string name="create_collection_optional">optional</string>
    <string name="create_collection_home_set">Storage location</string>
    <string name="create_collection_home_set_required">Storage location is required</string>
    <string name="create_collection_create">Create</string>
    <string name="delete_collection">Delete collection</string>
    <string name="delete_collection_confirm_title">Are you sure?</string>
    <string name="delete_collection_confirm_warning">This collection (%s) and all its data will be removed permanently.</string>
    <string name="delete_collection_data_shall_be_deleted">These data shall be deleted from the server.</string>
    <string name="delete_collection_deleting_collection">Deleting collection</string>
    <string name="collection_force_read_only">Force read-only</string>
    <string name="collection_properties">Properties</string>
    <string name="collection_properties_sync_time">Last synced:</string>
    <string name="collection_properties_sync_time_never">Never synced</string>
    <string name="collection_properties_url">Address (URL):</string>
    <string name="collection_properties_copy_url">Copy URL</string>
    <string name="collection_properties_owner">Owner:</string>

    <!-- debugging and DebugInfoActivity -->
    <string name="authority_debug_provider" translatable="false">com.infomaniak.sync.debug</string>
    <string name="debug_info_title">Debug info</string>
    <string name="debug_info_archive_caption">ZIP archive</string>
    <string name="debug_info_archive_subtitle">Contains debug info and logs</string>
    <string name="debug_info_archive_text">Share the archive to transfer it to a computer, to send it by email or to attach it to a support ticket.</string>
    <string name="debug_info_archive_share">Share archive</string>
    <string name="debug_info_attached">Debug info attached to this message (requires attachment support of the receiving app).</string>
    <string name="debug_info_http_error">HTTP Error</string>
    <string name="debug_info_server_error">Server Error</string>
    <string name="debug_info_webdav_error">WebDAV Error</string>
    <string name="debug_info_io_error">I/O Error</string>
    <string name="debug_info_http_403_description">The request has been denied. Check involved resources and debug info for details.</string>
    <string name="debug_info_http_404_description">The requested resource doesn\'t exist (anymore). Check involved resources and debug info for details.</string>
    <string name="debug_info_http_5xx_description">A server-side problem occured. Please contact your server support.</string>
    <string name="debug_info_unexpected_error">An unexpected error has occured. View debug info for details.</string>
    <string name="debug_info_view_details">View details</string>
    <string name="debug_info_subtitle">Debug info have been collected</string>
    <string name="debug_info_involved_caption">Involved resources</string>
    <string name="debug_info_involved_subtitle">Related to the problem</string>
    <string name="debug_info_involved_remote">Remote resource:</string>
    <string name="debug_info_involved_local">Local resource:</string>
    <string name="debug_info_involved_view">View with app</string>
    <string name="debug_info_logs_caption">Logs</string>
    <string name="debug_info_logs_subtitle">Verbose logs are available</string>
    <string name="debug_info_logs_view">View logs</string>

    <!-- ExceptionInfoFragment -->
    <string name="exception">An error has occurred.</string>
    <string name="exception_httpexception">An HTTP error has occurred.</string>
    <string name="exception_ioexception">An I/O error has occurred.</string>
    <string name="exception_show_details">Show details</string>

    <!-- StorageLowReceiver -->
    <string name="storage_low_notify_title">Synchronization paused</string>
    <string name="storage_low_notify_text">Almost no free space left</string>

    <!-- WebDAV accounts -->
    <string name="webdav_authority" translatable="false">com.infomaniak.sync.webdav</string>
    <string name="webdav_mounts_title">WebDAV mounts</string>
    <string name="webdav_mounts_quota_used_available">Quota used: %1$s / available: %2$s</string>
    <string name="webdav_mounts_share_content">Share content</string>
    <string name="webdav_mounts_unmount">Unmount</string>
    <string name="webdav_add_mount_title">Add WebDAV mount</string>
    <string name="webdav_mounts_empty">Directly access your cloud files by adding a WebDAV mount!</string>
    <string name="webdav_add_mount_empty_more_info"><![CDATA[See the manual for <a href="%1$s">how WebDAV mounts work</a>.</string>]]></string>
    <string name="webdav_add_mount_display_name">Display name</string>
    <string name="webdav_add_mount_url">WebDAV URL</string>
    <string name="webdav_add_mount_url_invalid">Invalid URL</string>
    <string name="webdav_add_mount_username">User name</string>
    <string name="webdav_add_mount_password">Password</string>
    <string name="webdav_add_mount_add">Add mount</string>
    <string name="webdav_add_mount_no_support">No WebDAV service at this URL</string>
    <string name="webdav_remove_mount_title">Remove mount point</string>
    <string name="webdav_remove_mount_text">Connection details will be lost, but no files will be deleted.</string>
    <string name="webdav_notification_access">Accessing WebDAV file</string>
    <string name="webdav_notification_download">Downloading WebDAV file</string>
    <string name="webdav_notification_upload">Uploading WebDAV file</string>
    <string name="webdav_provider_root_title">WebDAV mount</string>

    <!-- sync -->
    <string name="sync_error_permissions">kSync permissions</string>
    <string name="sync_error_permissions_text">Additional permissions required</string>
    <string name="sync_error_tasks_too_old">%s too old</string>
    <string name="sync_error_tasks_required_version">Minimum required version: %1$s</string>
    <string name="sync_error_authentication_failed">Authentication failed (check login credentials)</string>
    <string name="sync_error_io">Network or I/O error – %s</string>
    <string name="sync_error_http_dav">HTTP server error – %s</string>
    <string name="sync_error_local_storage">Local storage error – %s</string>
    <string name="sync_error_retry">Retry</string>
    <string name="sync_error_retry_limit_reached">Soft error (max retries reached)</string>
    <string name="sync_error_view_item">View item</string>
    <string name="sync_invalid_contact">Received invalid contact from server</string>
    <string name="sync_invalid_event">Received invalid event from server</string>
    <string name="sync_invalid_task">Received invalid task from server</string>
    <string name="sync_invalid_resources_ignoring">Ignoring one or more invalid resources</string>

    <!-- cert4android -->
    <string name="certificate_notification_connection_security">kSync: Connection security</string>
    <string name="trust_certificate_unknown_certificate_found">kSync has encountered an unknown certificate. Do you want to trust it?</string>

</resources><|MERGE_RESOLUTION|>--- conflicted
+++ resolved
@@ -3,10 +3,6 @@
     <!-- common strings -->
     <string name="app_name">kSync</string>
     <string name="homepage_url" translatable="false">https://www.davx5.com/</string>
-<<<<<<< HEAD
-    <string name="twitter_handle" translatable="false">infomaniak</string>
-=======
->>>>>>> 400d46fc
 
     <string name="account_invalid">Account does not exist (anymore)</string>
     <string name="account_type" translatable="false">infomaniak.com.sync</string>
