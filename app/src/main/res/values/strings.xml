--- conflicted
+++ resolved
@@ -180,7 +180,6 @@
     <string name="settings_sync_wifi_only_ssid_off">All WiFi connections may be used</string>
     <string name="settings_sync_wifi_only_ssid_message">Enter the name of a WiFi network (SSID) to restrict synchronization to this network, or leave blank for all WiFi connections.</string>
     <string name="settings_carddav">CardDAV</string>
-<<<<<<< HEAD
     <string name="settings_contact_group_method">Contact group method</string>
     <string-array name="settings_contact_group_method_values">
         <item>AUTOMATIC</item>
@@ -194,11 +193,9 @@
         <item>VCard4 only (KIND/MEMBER)</item>
         <item>Apple (X-ADDRESSBOOK-SERVER)</item>
     </string-array>
-=======
     <string name="settings_rfc6868_for_vcards">Use RFC6868 for VCards</string>
     <string name="settings_rfc6868_for_vcards_on">Double quotes can be used in parameter values</string>
     <string name="settings_rfc6868_for_vcards_off">Double quotes can\'t be used in parameter values</string>
->>>>>>> c7c13520
     <string name="settings_caldav">CalDAV</string>
     <string name="settings_sync_time_range_past">Past event time limit</string>
     <string name="settings_sync_time_range_past_none">All events will be synchronized</string>
