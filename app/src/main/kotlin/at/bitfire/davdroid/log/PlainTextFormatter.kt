/*
 * Copyright © All Contributors. See LICENSE and AUTHORS in the root directory for details.
 */

package at.bitfire.davdroid.log

<<<<<<< HEAD
import com.google.common.base.Ascii
=======
>>>>>>> b1bcf325
import org.apache.commons.lang3.exception.ExceptionUtils
import java.text.SimpleDateFormat
import java.util.Date
import java.util.Locale
import java.util.logging.Formatter
import java.util.logging.LogRecord

class PlainTextFormatter private constructor(
    private val forLogcat: Boolean
): Formatter() {

    companion object {

        /**
         * Formatter intended for logcat output.
         */
        val LOGCAT = PlainTextFormatter(true)

        /**
         * Formatter intended for file output.
         */
        val DEFAULT = PlainTextFormatter(false)

<<<<<<< HEAD
        val timeFormat = SimpleDateFormat("yyyy-MM-dd HH:mm:ss", Locale.ROOT)

        const val MAX_MESSAGE_LENGTH = 20000
=======
        fun shortClassName(className: String) = className
            .replace(Regex("^at\\.bitfire\\.(dav|cert4an|dav4an|ical4an|vcard4an)droid\\."), ".")
            .replace(Regex("\\$.*$"), "")

>>>>>>> b1bcf325
    }


    override fun format(r: LogRecord): String {
        val builder = StringBuilder()

<<<<<<< HEAD
        if (!logcat)
            builder .append(timeFormat.format(Date(r.millis)))
=======
        if (!forLogcat) {
            builder .append(DateFormatUtils.format(r.millis, "yyyy-MM-dd HH:mm:ss", Locale.ROOT))
>>>>>>> b1bcf325
                    .append(" ").append(r.threadID).append(" ")

            if (r.sourceClassName != null) {
                val className = shortClassName(r.sourceClassName)
                if (className != r.loggerName)
                    builder.append("[").append(className).append("] ")
            }
        }

<<<<<<< HEAD
        builder.append(Ascii.truncate(r.message, MAX_MESSAGE_LENGTH, "…"))
=======
        builder.append(r.message)
>>>>>>> b1bcf325

        if (!forLogcat)
            r.thrown?.let {
                builder .append("\nEXCEPTION ")
                        .append(ExceptionUtils.getStackTrace(it))
            }

        r.parameters?.let {
            for ((idx, param) in it.withIndex())
                builder.append("\n\tPARAMETER #").append(idx).append(" = ").append(param)
        }

        if (!forLogcat)
            builder.append("\n")

        return builder.toString()
    }

}<|MERGE_RESOLUTION|>--- conflicted
+++ resolved
@@ -4,10 +4,6 @@
 
 package at.bitfire.davdroid.log
 
-<<<<<<< HEAD
-import com.google.common.base.Ascii
-=======
->>>>>>> b1bcf325
 import org.apache.commons.lang3.exception.ExceptionUtils
 import java.text.SimpleDateFormat
 import java.util.Date
@@ -31,29 +27,19 @@
          */
         val DEFAULT = PlainTextFormatter(false)
 
-<<<<<<< HEAD
-        val timeFormat = SimpleDateFormat("yyyy-MM-dd HH:mm:ss", Locale.ROOT)
-
-        const val MAX_MESSAGE_LENGTH = 20000
-=======
         fun shortClassName(className: String) = className
             .replace(Regex("^at\\.bitfire\\.(dav|cert4an|dav4an|ical4an|vcard4an)droid\\."), ".")
             .replace(Regex("\\$.*$"), "")
+    }
 
->>>>>>> b1bcf325
-    }
+    private val timeFormat = SimpleDateFormat("yyyy-MM-dd HH:mm:ss", Locale.ROOT)
 
 
     override fun format(r: LogRecord): String {
         val builder = StringBuilder()
 
-<<<<<<< HEAD
-        if (!logcat)
+        if (!forLogcat) {
             builder .append(timeFormat.format(Date(r.millis)))
-=======
-        if (!forLogcat) {
-            builder .append(DateFormatUtils.format(r.millis, "yyyy-MM-dd HH:mm:ss", Locale.ROOT))
->>>>>>> b1bcf325
                     .append(" ").append(r.threadID).append(" ")
 
             if (r.sourceClassName != null) {
@@ -63,11 +49,7 @@
             }
         }
 
-<<<<<<< HEAD
-        builder.append(Ascii.truncate(r.message, MAX_MESSAGE_LENGTH, "…"))
-=======
         builder.append(r.message)
->>>>>>> b1bcf325
 
         if (!forLogcat)
             r.thrown?.let {
