--- conflicted
+++ resolved
@@ -6,16 +6,11 @@
 
 import android.os.Build
 import android.util.Log
-<<<<<<< HEAD
-=======
 import at.bitfire.davdroid.BuildConfig
 import com.google.common.base.Ascii
->>>>>>> b1bcf325
-
 import java.util.logging.Handler
 import java.util.logging.Level
 import java.util.logging.LogRecord
-import kotlin.math.min
 
 /**
  * Logging handler that logs to Android logcat.
@@ -30,20 +25,6 @@
         val level = r.level.intValue()
         val text = formatter.format(r)
 
-<<<<<<< HEAD
-        val end = text.length
-        var pos = 0
-        while (pos < end) {
-            val line = text.substring(pos, min(pos + MAX_LINE_LENGTH, end))
-            when {
-                level >= Level.SEVERE.intValue()  -> Log.e(r.loggerName, line)
-                level >= Level.WARNING.intValue() -> Log.w(r.loggerName, line)
-                level >= Level.CONFIG.intValue()  -> Log.i(r.loggerName, line)
-                level >= Level.FINER.intValue()   -> Log.d(r.loggerName, line)
-                else                              -> Log.v(r.loggerName, line)
-            }
-            pos += MAX_LINE_LENGTH
-=======
         // get class name that calls the logger (or fall back to package name)
         val className = if (r.sourceClassName != null)
             PlainTextFormatter.shortClassName(r.sourceClassName)
@@ -62,7 +43,6 @@
             level >= Level.CONFIG.intValue()  -> Log.i(tag, text, r.thrown)
             level >= Level.FINER.intValue()   -> Log.d(tag, text, r.thrown)
             else                              -> Log.v(tag, text, r.thrown)
->>>>>>> b1bcf325
         }
     }
 
