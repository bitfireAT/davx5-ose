/*
 * Copyright © All Contributors. See LICENSE and AUTHORS in the root directory for details.
 */

package at.bitfire.davdroid.push

import android.content.Context
import at.bitfire.davdroid.repository.AccountRepository
import at.bitfire.davdroid.repository.DavCollectionRepository
import at.bitfire.davdroid.repository.DavServiceRepository
import at.bitfire.davdroid.repository.PreferenceRepository
import at.bitfire.davdroid.sync.worker.SyncWorkerManager
import dagger.hilt.android.AndroidEntryPoint
import java.util.logging.Level
import java.util.logging.Logger
import javax.inject.Inject
import kotlinx.coroutines.CoroutineScope
import kotlinx.coroutines.Dispatchers
import kotlinx.coroutines.launch
import org.unifiedpush.android.connector.MessagingReceiver

@AndroidEntryPoint
class UnifiedPushReceiver: MessagingReceiver() {

    @Inject
    lateinit var accountRepository: AccountRepository

    @Inject
    lateinit var collectionRepository: DavCollectionRepository
    
    @Inject
    lateinit var logger: Logger

    @Inject
    lateinit var serviceRepository: DavServiceRepository

    @Inject
    lateinit var preferenceRepository: PreferenceRepository

    @Inject
    lateinit var parsePushMessage: PushMessageParser

    @Inject
    lateinit var syncWorkerManager: SyncWorkerManager


    override fun onNewEndpoint(context: Context, endpoint: String, instance: String) {
        // remember new endpoint
        preferenceRepository.unifiedPushEndpoint(endpoint)

        // register new endpoint at CalDAV/CardDAV servers
        PushRegistrationWorker.enqueue(context)
    }

    override fun onUnregistered(context: Context, instance: String) {
        // reset known endpoint
        preferenceRepository.unifiedPushEndpoint(null)
    }

    override fun onMessage(context: Context, message: ByteArray, instance: String) {
        CoroutineScope(Dispatchers.Default).launch {
            val messageXml = message.toString(Charsets.UTF_8)
            logger.log(Level.INFO, "Received push message", messageXml)

            // parse push notification
            val topic = parsePushMessage(messageXml)

            // sync affected collection
            if (topic != null) {
                logger.info("Got push notification for topic $topic")

                // Sync all authorities of account that the collection belongs to
                // Later: only sync affected collection and authorities
                collectionRepository.getSyncableByTopic(topic)?.let { collection ->
                    serviceRepository.get(collection.serviceId)?.let { service ->
                        val account = accountRepository.fromName(service.accountName)
<<<<<<< HEAD
                        OneTimeSyncWorker.enqueueAllAuthorities(context, account, isPush = true)
=======
                        syncWorkerManager.enqueueOneTimeAllAuthorities(account)
>>>>>>> 1ca73b67
                    }
                }

            } else {
                logger.warning("Got push message without topic, syncing all accounts")
                for (account in accountRepository.getAll())
<<<<<<< HEAD
                    OneTimeSyncWorker.enqueueAllAuthorities(context, account, isPush = true)
=======
                    syncWorkerManager.enqueueOneTimeAllAuthorities(account)
>>>>>>> 1ca73b67

            }
        }
    }

}<|MERGE_RESOLUTION|>--- conflicted
+++ resolved
@@ -11,13 +11,13 @@
 import at.bitfire.davdroid.repository.PreferenceRepository
 import at.bitfire.davdroid.sync.worker.SyncWorkerManager
 import dagger.hilt.android.AndroidEntryPoint
-import java.util.logging.Level
-import java.util.logging.Logger
-import javax.inject.Inject
 import kotlinx.coroutines.CoroutineScope
 import kotlinx.coroutines.Dispatchers
 import kotlinx.coroutines.launch
 import org.unifiedpush.android.connector.MessagingReceiver
+import java.util.logging.Level
+import java.util.logging.Logger
+import javax.inject.Inject
 
 @AndroidEntryPoint
 class UnifiedPushReceiver: MessagingReceiver() {
@@ -74,22 +74,14 @@
                 collectionRepository.getSyncableByTopic(topic)?.let { collection ->
                     serviceRepository.get(collection.serviceId)?.let { service ->
                         val account = accountRepository.fromName(service.accountName)
-<<<<<<< HEAD
-                        OneTimeSyncWorker.enqueueAllAuthorities(context, account, isPush = true)
-=======
                         syncWorkerManager.enqueueOneTimeAllAuthorities(account)
->>>>>>> 1ca73b67
                     }
                 }
 
             } else {
                 logger.warning("Got push message without topic, syncing all accounts")
                 for (account in accountRepository.getAll())
-<<<<<<< HEAD
-                    OneTimeSyncWorker.enqueueAllAuthorities(context, account, isPush = true)
-=======
                     syncWorkerManager.enqueueOneTimeAllAuthorities(account)
->>>>>>> 1ca73b67
 
             }
         }
