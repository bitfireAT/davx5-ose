/***************************************************************************************************
 * Copyright © All Contributors. See LICENSE and AUTHORS in the root directory for details.
 **************************************************************************************************/

package at.bitfire.davdroid.sync.worker

import android.accounts.Account
import android.content.Context
import androidx.core.app.NotificationCompat
import androidx.hilt.work.HiltWorker
import androidx.work.ForegroundInfo
import androidx.work.WorkManager
import androidx.work.WorkerParameters
import at.bitfire.davdroid.R
import at.bitfire.davdroid.push.PushNotificationManager
import at.bitfire.davdroid.sync.SyncDispatcher
import at.bitfire.davdroid.ui.NotificationRegistry
import dagger.assisted.Assisted
import dagger.assisted.AssistedInject

/**
 * One-time sync worker.
 *
 * Expedited: yes
 *
 * Long-running: no
 */
@HiltWorker
class OneTimeSyncWorker @AssistedInject constructor(
    @Assisted appContext: Context,
    @Assisted workerParams: WorkerParameters,
    syncDispatcher: SyncDispatcher
) : BaseSyncWorker(appContext, workerParams, syncDispatcher.dispatcher) {

    companion object {

        /**
         * Unique work name of this worker. Can also be used as tag.
         *
         * Mainly used to query [WorkManager] for work state (by unique work name or tag).
         *
         * @param account the account this worker is running for
         * @param authority the authority this worker is running for
         * @return Name of this worker composed as "onetime-sync $authority ${account.type}/${account.name}"
         */
        fun workerName(account: Account, authority: String): String =
            "onetime-sync $authority ${account.type}/${account.name}"

<<<<<<< HEAD
        /**
         * Requests immediate synchronization of an account with all applicable
         * authorities (contacts, calendars, …).
         *
         * @see enqueue
         */
        fun enqueueAllAuthorities(
            context: Context,
            account: Account,
            manual: Boolean = false,
            @ArgResync resync: Int = NO_RESYNC,
            upload: Boolean = false,
            isPush: Boolean = false
        ) {
            for (authority in SyncUtils.syncAuthorities(context))
                enqueue(context, account, authority, manual = manual, resync = resync, upload = upload, isPush = isPush)
        }

        /**
         * Requests immediate synchronization of an account with a specific authority.
         *
         * @param account       account to sync
         * @param authority     authority to sync (for instance: [CalendarContract.AUTHORITY])
         * @param manual        user-initiated sync (ignores network checks)
         * @param resync        whether to request (full) re-synchronization or not
         * @param upload        see [ContentResolver.SYNC_EXTRAS_UPLOAD] used only for contacts sync
         *                      and android 7 workaround
         * @param isPush        whether this sync is triggered by a push notification
         * @return existing or newly created worker name
         */
        fun enqueue(
            context: Context,
            account: Account,
            authority: String,
            manual: Boolean = false,
            @ArgResync resync: Int = NO_RESYNC,
            upload: Boolean = false,
            isPush: Boolean = false
        ): String {
            // Worker arguments
            val argumentsBuilder = Data.Builder()
                .putString(INPUT_AUTHORITY, authority)
                .putString(INPUT_ACCOUNT_NAME, account.name)
                .putString(INPUT_ACCOUNT_TYPE, account.type)
            if (manual)
                argumentsBuilder.putBoolean(INPUT_MANUAL, true)
            if (resync != NO_RESYNC)
                argumentsBuilder.putInt(ARG_RESYNC, resync)
            argumentsBuilder.putBoolean(ARG_UPLOAD, upload)

            // build work request
            val constraints = Constraints.Builder()
                .setRequiredNetworkType(NetworkType.CONNECTED)   // require a network connection
                .build()
            val workRequest = OneTimeWorkRequestBuilder<OneTimeSyncWorker>()
                .addTag(workerName(account, authority))
                .addTag(commonTag(account, authority))
                .setInputData(argumentsBuilder.build())
                .setBackoffCriteria(
                    BackoffPolicy.EXPONENTIAL,
                    WorkRequest.DEFAULT_BACKOFF_DELAY_MILLIS,   // 30 sec
                    TimeUnit.MILLISECONDS
                )
                .setConstraints(constraints)

                /* OneTimeSyncWorker is started by user or sync framework when there are local changes.
                In both cases, synchronization should be done as soon as possible, so we set expedited. */
                .setExpedited(OutOfQuotaPolicy.RUN_AS_NON_EXPEDITED_WORK_REQUEST)

            // enqueue and start syncing
            val name = workerName(account, authority)
            val request = workRequest.build()
            Logger.getGlobal().log(Level.INFO, "Enqueueing unique worker: $name, tags = ${request.tags}")
            WorkManager.getInstance(context).enqueueUniqueWork(
                name,
                /* If sync is already running, just continue.
                Existing retried work will not be replaced (for instance when
                PeriodicSyncWorker enqueues another scheduled sync). */
                ExistingWorkPolicy.KEEP,
                request
            )

            // Show notification if called by push
            // FIXME: Inject PushNotificationManager
            if (isPush) {
                PushNotificationManager.notify(context, account, authority)
            }

            return name
        }

=======
>>>>>>> 1ca73b67
    }


    /**
     * Used by WorkManager to show a foreground service notification for expedited jobs on Android <12.
     */
    override suspend fun getForegroundInfo(): ForegroundInfo {
        val notification = NotificationCompat.Builder(applicationContext, notificationRegistry.CHANNEL_STATUS)
            .setSmallIcon(R.drawable.ic_foreground_notify)
            .setContentTitle(applicationContext.getString(R.string.foreground_service_notify_title))
            .setContentText(applicationContext.getString(R.string.foreground_service_notify_text))
            .setStyle(NotificationCompat.BigTextStyle())
            .setCategory(NotificationCompat.CATEGORY_STATUS)
            .setOngoing(true)
            .setPriority(NotificationCompat.PRIORITY_LOW)
            .setForegroundServiceBehavior(NotificationCompat.FOREGROUND_SERVICE_DEFERRED)
            .build()
        return ForegroundInfo(NotificationRegistry.NOTIFY_SYNC_EXPEDITED, notification)
    }

}<|MERGE_RESOLUTION|>--- conflicted
+++ resolved
@@ -12,7 +12,6 @@
 import androidx.work.WorkManager
 import androidx.work.WorkerParameters
 import at.bitfire.davdroid.R
-import at.bitfire.davdroid.push.PushNotificationManager
 import at.bitfire.davdroid.sync.SyncDispatcher
 import at.bitfire.davdroid.ui.NotificationRegistry
 import dagger.assisted.Assisted
@@ -46,100 +45,6 @@
         fun workerName(account: Account, authority: String): String =
             "onetime-sync $authority ${account.type}/${account.name}"
 
-<<<<<<< HEAD
-        /**
-         * Requests immediate synchronization of an account with all applicable
-         * authorities (contacts, calendars, …).
-         *
-         * @see enqueue
-         */
-        fun enqueueAllAuthorities(
-            context: Context,
-            account: Account,
-            manual: Boolean = false,
-            @ArgResync resync: Int = NO_RESYNC,
-            upload: Boolean = false,
-            isPush: Boolean = false
-        ) {
-            for (authority in SyncUtils.syncAuthorities(context))
-                enqueue(context, account, authority, manual = manual, resync = resync, upload = upload, isPush = isPush)
-        }
-
-        /**
-         * Requests immediate synchronization of an account with a specific authority.
-         *
-         * @param account       account to sync
-         * @param authority     authority to sync (for instance: [CalendarContract.AUTHORITY])
-         * @param manual        user-initiated sync (ignores network checks)
-         * @param resync        whether to request (full) re-synchronization or not
-         * @param upload        see [ContentResolver.SYNC_EXTRAS_UPLOAD] used only for contacts sync
-         *                      and android 7 workaround
-         * @param isPush        whether this sync is triggered by a push notification
-         * @return existing or newly created worker name
-         */
-        fun enqueue(
-            context: Context,
-            account: Account,
-            authority: String,
-            manual: Boolean = false,
-            @ArgResync resync: Int = NO_RESYNC,
-            upload: Boolean = false,
-            isPush: Boolean = false
-        ): String {
-            // Worker arguments
-            val argumentsBuilder = Data.Builder()
-                .putString(INPUT_AUTHORITY, authority)
-                .putString(INPUT_ACCOUNT_NAME, account.name)
-                .putString(INPUT_ACCOUNT_TYPE, account.type)
-            if (manual)
-                argumentsBuilder.putBoolean(INPUT_MANUAL, true)
-            if (resync != NO_RESYNC)
-                argumentsBuilder.putInt(ARG_RESYNC, resync)
-            argumentsBuilder.putBoolean(ARG_UPLOAD, upload)
-
-            // build work request
-            val constraints = Constraints.Builder()
-                .setRequiredNetworkType(NetworkType.CONNECTED)   // require a network connection
-                .build()
-            val workRequest = OneTimeWorkRequestBuilder<OneTimeSyncWorker>()
-                .addTag(workerName(account, authority))
-                .addTag(commonTag(account, authority))
-                .setInputData(argumentsBuilder.build())
-                .setBackoffCriteria(
-                    BackoffPolicy.EXPONENTIAL,
-                    WorkRequest.DEFAULT_BACKOFF_DELAY_MILLIS,   // 30 sec
-                    TimeUnit.MILLISECONDS
-                )
-                .setConstraints(constraints)
-
-                /* OneTimeSyncWorker is started by user or sync framework when there are local changes.
-                In both cases, synchronization should be done as soon as possible, so we set expedited. */
-                .setExpedited(OutOfQuotaPolicy.RUN_AS_NON_EXPEDITED_WORK_REQUEST)
-
-            // enqueue and start syncing
-            val name = workerName(account, authority)
-            val request = workRequest.build()
-            Logger.getGlobal().log(Level.INFO, "Enqueueing unique worker: $name, tags = ${request.tags}")
-            WorkManager.getInstance(context).enqueueUniqueWork(
-                name,
-                /* If sync is already running, just continue.
-                Existing retried work will not be replaced (for instance when
-                PeriodicSyncWorker enqueues another scheduled sync). */
-                ExistingWorkPolicy.KEEP,
-                request
-            )
-
-            // Show notification if called by push
-            // FIXME: Inject PushNotificationManager
-            if (isPush) {
-                PushNotificationManager.notify(context, account, authority)
-            }
-
-            return name
-        }
-
-=======
->>>>>>> 1ca73b67
     }
 
 
