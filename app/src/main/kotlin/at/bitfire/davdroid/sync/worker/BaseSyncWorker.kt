--- conflicted
+++ resolved
@@ -19,10 +19,6 @@
 import androidx.work.WorkerParameters
 import at.bitfire.davdroid.InvalidAccountException
 import at.bitfire.davdroid.R
-<<<<<<< HEAD
-import at.bitfire.davdroid.network.ConnectionUtils
-=======
->>>>>>> 907b38fd
 import at.bitfire.davdroid.settings.AccountSettings
 import at.bitfire.davdroid.sync.AddressBookSyncer
 import at.bitfire.davdroid.sync.CalendarSyncer
@@ -41,11 +37,7 @@
 import kotlinx.coroutines.withContext
 import java.util.Collections
 import java.util.logging.Logger
-<<<<<<< HEAD
-=======
 import javax.inject.Inject
-import javax.inject.Provider
->>>>>>> 907b38fd
 
 abstract class BaseSyncWorker(
     context: Context,
@@ -74,8 +66,6 @@
          * Set of currently running syncs, identified by their [commonTag].
          */
         private val runningSyncs = Collections.synchronizedSet(HashSet<String>())
-
-        private val logger = Logger.getGlobal()
 
         /**
          * Stops running sync workers and removes pending sync workers from queue, for all authorities.
@@ -126,107 +116,31 @@
                 }
         }
 
-<<<<<<< HEAD
-        /**
-         * Checks whether user imposed sync conditions from settings are met:
-         * - Sync only on WiFi?
-         * - Sync only on specific WiFi (SSID)?
-         *
-         * @param accountSettings Account settings of the account to check (and is to be synced)
-         * @return *true* if conditions are met; *false* if not
-         */
-        fun wifiConditionsMet(context: Context, accountSettings: AccountSettings): Boolean {
-            // May we sync without WiFi?
-            if (!accountSettings.getSyncWifiOnly())
-                return true     // yes, continue
-
-            // WiFi required, is it available?
-            val connectivityManager = context.getSystemService<ConnectivityManager>()!!
-            if (!ConnectionUtils.wifiAvailable(connectivityManager)) {
-                logger.info("Not on connected WiFi, stopping")
-                return false
-            }
-            // If execution reaches this point, we're on a connected WiFi
-=======
     }
->>>>>>> 907b38fd
 
     @Inject
     lateinit var accountSettingsFactory: AccountSettings.Factory
 
-<<<<<<< HEAD
-        /**
-         * Checks whether we are connected to the correct wifi (SSID) defined by user in the
-         * account settings.
-         *
-         * Note: Should be connected to some wifi before calling.
-         *
-         * @param accountSettings Settings of account to check
-         * @return *true* if connected to the correct wifi OR no wifi names were specified in
-         * account settings; *false* otherwise
-         */
-        internal fun correctWifiSsid(context: Context, accountSettings: AccountSettings): Boolean {
-            accountSettings.getSyncWifiOnlySSIDs()?.let { onlySSIDs ->
-                // check required permissions and location status
-                if (!PermissionUtils.canAccessWifiSsid(context)) {
-                    // not all permissions granted; show notification
-                    val intent = Intent(context, WifiPermissionsActivity::class.java)
-                    intent.addFlags(Intent.FLAG_ACTIVITY_NEW_TASK)
-                    intent.putExtra(WifiPermissionsActivity.EXTRA_ACCOUNT, accountSettings.account)
-                    PermissionUtils.notifyPermissions(context, intent)
-
-                    logger.warning("Can't access WiFi SSID, aborting sync")
-                    return false
-                }
-
-                val wifi = context.getSystemService<WifiManager>()!!
-                val info = wifi.connectionInfo
-                if (info == null || !onlySSIDs.contains(info.ssid.trim('"'))) {
-                    logger.info("Connected to wrong WiFi network (${info.ssid}), aborting sync")
-                    return false
-                }
-                logger.fine("Connected to WiFi network ${info.ssid}")
-            }
-            return true
-        }
-=======
-    @Inject
-    lateinit var addressBookSyncer: Provider<AddressBookSyncer>
-
-    @Inject
-    lateinit var calendarSyncer: Provider<CalendarSyncer>
->>>>>>> 907b38fd
-
-    @Inject
-    lateinit var jtxSyncer: Provider<JtxSyncer>
-    
+    @Inject
+    lateinit var addressBookSyncer: AddressBookSyncer.Factory
+
+    @Inject
+    lateinit var calendarSyncer: CalendarSyncer.Factory
+
+    @Inject
+    lateinit var jtxSyncer: JtxSyncer.Factory
+
     @Inject
     lateinit var logger: Logger
 
-<<<<<<< HEAD
-    private val logger = Logger.getGlobal()
-
-    // We don't inject the Syncer factories in our constructor because that would generate
-    // every syncer object regardless of whether it's even used for the synced authority (useless overhead).
-    @EntryPoint
-    @InstallIn(SingletonComponent::class)
-    interface BaseSyncWorkerEntryPoint {
-        fun addressBookSyncer(): AddressBookSyncer.Factory
-        fun calendarSyncer(): CalendarSyncer.Factory
-        fun jtxSyncer(): JtxSyncer.Factory
-        fun taskSyncer(): TaskSyncer.Factory
-    }
-    private val entryPoint = EntryPointAccessors.fromApplication<BaseSyncWorkerEntryPoint>(context)
-=======
     @Inject
     lateinit var notificationRegistry: NotificationRegistry
 
     @Inject
     lateinit var syncConditionsFactory: SyncConditions.Factory
->>>>>>> 907b38fd
-
-    @Inject
-    lateinit var taskSyncer: Provider<TaskSyncer>
+
+    @Inject
+    lateinit var taskSyncer: TaskSyncer.Factory
 
 
     override suspend fun doWork(): Result {
@@ -264,23 +178,13 @@
                 val syncConditions = syncConditionsFactory.create(accountSettings)
 
                 // check internet connection
-<<<<<<< HEAD
-                val ignoreVpns = accountSettings.getIgnoreVpns()
-                val connectivityManager = applicationContext.getSystemService<ConnectivityManager>()!!
-                if (!ConnectionUtils.internetAvailable(connectivityManager, ignoreVpns)) {
-=======
                 if (!syncConditions.internetAvailable()) {
->>>>>>> 907b38fd
                     logger.info("WorkManager started SyncWorker without Internet connection. Aborting.")
                     return Result.success()
                 }
 
                 // check WiFi restriction
-<<<<<<< HEAD
-                if (!wifiConditionsMet(applicationContext, accountSettings)) {
-=======
                 if (!syncConditions.wifiConditionsMet()) {
->>>>>>> 907b38fd
                     logger.info("WiFi conditions not met. Won't run periodic sync.")
                     return Result.success()
                 }
@@ -299,7 +203,6 @@
         accountSettings: AccountSettings
     ): Result = withContext(syncDispatcher) {
         logger.info("Running ${javaClass.name}: account=$account, authority=$authority")
-<<<<<<< HEAD
 
         // pass possibly supplied flags to the selected syncer
         val extrasList = mutableListOf<String>()
@@ -313,31 +216,18 @@
 
         val extras = extrasList.toTypedArray()
         val result = SyncResult()
-=======
->>>>>>> 907b38fd
 
         // What are we going to sync? Select syncer based on authority
         val syncer = when (authority) {
             applicationContext.getString(R.string.address_books_authority) ->
-<<<<<<< HEAD
-                entryPoint.addressBookSyncer().create(account, extras, result)
+                addressBookSyncer.create(account, extras, result)
             CalendarContract.AUTHORITY ->
-                entryPoint.calendarSyncer().create(account, extras, result)
+                calendarSyncer.create(account, extras, result)
             TaskProvider.ProviderName.JtxBoard.authority ->
-                entryPoint.jtxSyncer().create(account, extras, result)
+                jtxSyncer.create(account, extras, result)
             TaskProvider.ProviderName.OpenTasks.authority,
             TaskProvider.ProviderName.TasksOrg.authority ->
-                entryPoint.taskSyncer().create(account, extras, authority, result)
-=======
-                addressBookSyncer.get()
-            CalendarContract.AUTHORITY ->
-                calendarSyncer.get()
-            TaskProvider.ProviderName.JtxBoard.authority ->
-                jtxSyncer.get()
-            TaskProvider.ProviderName.OpenTasks.authority,
-            TaskProvider.ProviderName.TasksOrg.authority ->
-                taskSyncer.get()
->>>>>>> 907b38fd
+                taskSyncer.create(account, extras, authority, result)
             else ->
                 throw IllegalArgumentException("Invalid authority $authority")
         }
