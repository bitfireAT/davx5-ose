--- conflicted
+++ resolved
@@ -5,48 +5,28 @@
 package at.bitfire.davdroid.sync
 
 import android.accounts.Account
-<<<<<<< HEAD
-import android.content.Context
-=======
-import android.content.ContentProviderClient
->>>>>>> 907b38fd
 import android.content.SyncResult
 import android.provider.CalendarContract
 import at.bitfire.davdroid.db.Collection
 import at.bitfire.davdroid.db.Service
-<<<<<<< HEAD
-import at.bitfire.davdroid.repository.DavCollectionRepository
-import at.bitfire.davdroid.repository.DavServiceRepository
 import at.bitfire.davdroid.resource.LocalCalendar
 import at.bitfire.ical4android.AndroidCalendar
 import dagger.assisted.Assisted
 import dagger.assisted.AssistedFactory
 import dagger.assisted.AssistedInject
-import dagger.hilt.android.qualifiers.ApplicationContext
-=======
-import at.bitfire.davdroid.network.HttpClient
-import at.bitfire.davdroid.resource.LocalCalendar
-import at.bitfire.ical4android.AndroidCalendar
->>>>>>> 907b38fd
 import okhttp3.HttpUrl
 import okhttp3.HttpUrl.Companion.toHttpUrl
 import java.util.logging.Level
-import java.util.logging.Logger
 
 /**
  * Sync logic for calendars
  */
-<<<<<<< HEAD
 class CalendarSyncer @AssistedInject constructor(
-    @ApplicationContext context: Context,
-    serviceRepository: DavServiceRepository,
-    collectionRepository: DavCollectionRepository,
     private val calendarSyncManagerFactory: CalendarSyncManager.Factory,
     @Assisted account: Account,
     @Assisted extras: Array<String>,
     @Assisted syncResult: SyncResult,
-    private val logger: Logger
-): Syncer<LocalCalendar>(context, serviceRepository, collectionRepository, account, extras, syncResult) {
+): Syncer<LocalCalendar>(account, extras, syncResult) {
 
     @AssistedFactory
     interface Factory {
@@ -66,23 +46,6 @@
 
     override fun beforeSync() {
         // Update colors
-=======
-class CalendarSyncer @Inject constructor(
-    private val calendarSyncManagerFactory: CalendarSyncManager.Factory
-): Syncer() {
-
-    override fun sync(
-        account: Account,
-        extras: Array<String>,
-        authority: String,
-        httpClient: Lazy<HttpClient>,
-        provider: ContentProviderClient,
-        syncResult: SyncResult
-    ) {
-
-        // 0. preparations
-        val accountSettings = accountSettingsFactory.forAccount(account)
->>>>>>> 907b38fd
         if (accountSettings.getEventColors())
             AndroidCalendar.insertColors(provider, account)
         else
@@ -92,65 +55,9 @@
     override fun getUrl(localCollection: LocalCalendar): HttpUrl? =
         localCollection.name?.toHttpUrl()
 
-<<<<<<< HEAD
     override fun delete(localCollection: LocalCalendar) {
         logger.log(Level.INFO, "Deleting obsolete local calendar", localCollection.name)
         localCollection.delete()
-=======
-        // 1. find calendar collections to be synced
-        val remoteCollections = mutableMapOf<HttpUrl, Collection>()
-        val service = db.serviceDao().getByAccountAndType(account.name, Service.TYPE_CALDAV)
-        if (service != null)
-            for (collection in db.collectionDao().getSyncCalendars(service.id))
-                remoteCollections[collection.url] = collection
-
-        // 2. update/delete local calendars and determine new remote collections
-        val newCollections = HashMap(remoteCollections)
-        val updateColors = accountSettings.getManageCalendarColors()
-        for (calendar in AndroidCalendar.find(account, provider, LocalCalendar.Factory, null, null))
-            calendar.name?.let {
-                val url = it.toHttpUrl()
-                val collection = remoteCollections[url]
-                if (collection == null) {
-                    logger.log(Level.INFO, "Deleting obsolete local calendar", url)
-                    calendar.delete()
-                } else {
-                    // remote CollectionInfo found for this local collection, update data
-                    logger.log(Level.FINE, "Updating local calendar $url", collection)
-                    calendar.update(collection, updateColors)
-                    // we already have a local calendar for this remote collection, don't create a new local calendar
-                    newCollections -= url
-                }
-            }
-
-        // 3. create new local calendars
-        for ((_, info) in newCollections) {
-            logger.log(Level.INFO, "Adding local calendar", info)
-            LocalCalendar.create(account, provider, info)
-        }
-
-        // 4. sync local calendars
-        val calendars = AndroidCalendar
-            .find(account, provider, LocalCalendar.Factory, "${CalendarContract.Calendars.SYNC_EVENTS}!=0", null)
-        for (calendar in calendars) {
-            val url = calendar.name?.toHttpUrl()
-            remoteCollections[url]?.let { collection ->
-                logger.info("Synchronizing calendar #${calendar.id}, URL: ${calendar.name}")
-
-                val syncManager = calendarSyncManagerFactory.calendarSyncManager(
-                    account,
-                    accountSettings,
-                    extras,
-                    httpClient.value,
-                    authority,
-                    syncResult,
-                    calendar,
-                    collection
-                )
-                syncManager.performSync()
-            }
-        }
->>>>>>> 907b38fd
     }
 
     override fun syncCollection(localCollection: LocalCalendar, remoteCollection: Collection) {
