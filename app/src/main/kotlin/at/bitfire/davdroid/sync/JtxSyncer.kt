/*
 * Copyright © All Contributors. See LICENSE and AUTHORS in the root directory for details.
 */

package at.bitfire.davdroid.sync

import android.accounts.Account
import android.accounts.AccountManager
import android.content.ContentProviderClient
import android.content.Context
import android.content.SyncResult
import android.os.Build
import at.bitfire.davdroid.db.AppDatabase
import at.bitfire.davdroid.db.Collection
import at.bitfire.davdroid.db.Service
import at.bitfire.davdroid.log.Logger
import at.bitfire.davdroid.resource.LocalJtxCollection
import at.bitfire.davdroid.settings.AccountSettings
import at.bitfire.davdroid.util.TaskUtils
import at.bitfire.ical4android.JtxCollection
import at.bitfire.ical4android.TaskProvider
import dagger.assisted.Assisted
import dagger.assisted.AssistedFactory
import dagger.assisted.AssistedInject
import dagger.hilt.android.qualifiers.ApplicationContext
import okhttp3.HttpUrl
import okhttp3.HttpUrl.Companion.toHttpUrl
import java.util.logging.Level

/**
 * Sync logic for jtx board
 */
class JtxSyncer @AssistedInject constructor(
    @ApplicationContext context: Context,
    db: AppDatabase,
    private val jtxSyncManagerFactory: JtxSyncManager.Factory,
    @Assisted account: Account,
    @Assisted extras: Array<String>,
    @Assisted authority: String,
    @Assisted syncResult: SyncResult
): Syncer(context, db, account, extras, authority, syncResult) {

    @AssistedFactory
    interface Factory {
        fun create(account: Account, extras: Array<String>, authority: String, syncResult: SyncResult): JtxSyncer
    }

    override fun sync() {

        // 0. preparations

        // acquire ContentProviderClient
        val provider = try {
            context.contentResolver.acquireContentProviderClient(authority)
        } catch (e: SecurityException) {
            Logger.log.log(Level.WARNING, "Missing permissions for authority $authority", e)
            null
        }

        if (provider == null) {
            /* Can happen if
             - we're not allowed to access the content provider, or
             - the content provider is not available at all, for instance because the respective
               system app, like "calendar storage" is disabled */
            Logger.log.warning("Couldn't connect to content provider of authority $authority")
            syncResult.stats.numParseExceptions++ // hard sync error
            return
        }

        // check whether jtx Board is new enough
        try {
            TaskProvider.checkVersion(context, TaskProvider.ProviderName.JtxBoard)
        } catch (e: TaskProvider.ProviderTooOldException) {
            TaskUtils.notifyProviderTooOld(context, e)
        }

        // make sure account can be seen by task provider
        if (Build.VERSION.SDK_INT >= 26) {
            /* Warning: If setAccountVisibility is called, Android 12 broadcasts the
               AccountManager.LOGIN_ACCOUNTS_CHANGED_ACTION Intent. This cancels running syncs
               and starts them again! So make sure setAccountVisibility is only called when necessary. */
            val am = AccountManager.get(context)
            if (am.getAccountVisibility(account, TaskProvider.ProviderName.JtxBoard.packageName) != AccountManager.VISIBILITY_VISIBLE)
                am.setAccountVisibility(account, TaskProvider.ProviderName.JtxBoard.packageName, AccountManager.VISIBILITY_VISIBLE)
        }

<<<<<<< HEAD
        val accountSettings = AccountSettings(context, account)

        // 1. find jtxCollection collections to be synced
        val remoteCollections = mutableMapOf<HttpUrl, Collection>()
        val service = db.serviceDao().getByAccountAndType(account.name, Service.TYPE_CALDAV)
        if (service != null)
            for (collection in db.collectionDao().getSyncJtxCollections(service.id))
                remoteCollections[collection.url] = collection
=======
            val accountSettings = AccountSettings(context, account)

            // 1. find jtxCollection collections to be synced
            val remoteCollections = mutableMapOf<HttpUrl, Collection>()
            val service = db.serviceDao().getByAccountAndType(account.name, Service.TYPE_CALDAV)
            if (service != null)
                for (collection in db.collectionDao().getSyncJtxCollections(service.id))
                    remoteCollections[collection.url] = collection

            // 2. delete/update local jtxCollection lists and determine new remote collections
            val updateColors = accountSettings.getManageCalendarColors()
            val newCollections = HashMap(remoteCollections)
            for (jtxCollection in JtxCollection.find(account, provider, context, LocalJtxCollection.Factory, null, null))
                jtxCollection.url?.let { strUrl ->
                    val url = strUrl.toHttpUrl()
                    val collection = remoteCollections[url]
                    if (collection == null) {
                        Logger.log.fine("Deleting obsolete local collection $url")
                        jtxCollection.delete()
                    } else {
                        // remote CollectionInfo found for this local collection, update data
                        Logger.log.log(Level.FINE, "Updating local collection $url", collection)
                        val owner = collection.ownerId?.let { db.principalDao().get(it) }
                        jtxCollection.updateCollection(collection, owner, updateColors)
                        // we already have a local task list for this remote collection, don't create a new local task list
                        newCollections -= url
                    }
                }

            // 3. create new local jtxCollections
            for ((_,info) in newCollections) {
                Logger.log.log(Level.INFO, "Adding local collections", info)
                val owner = info.ownerId?.let { db.principalDao().get(it) }
                LocalJtxCollection.create(account, provider, info, owner)
            }
>>>>>>> b3cc24e4

        // 2. delete/update local jtxCollection lists
        val updateColors = accountSettings.getManageCalendarColors()
        for (jtxCollection in JtxCollection.find(account, provider, context, LocalJtxCollection.Factory, null, null))
            jtxCollection.url?.let { strUrl ->
                val url = strUrl.toHttpUrl()
                val collection = remoteCollections[url]
                if (collection == null) {
                    Logger.log.fine("Deleting obsolete local collection $url")
                    jtxCollection.delete()
                } else {
                    // remote CollectionInfo found for this local collection, update data
                    Logger.log.log(Level.FINE, "Updating local collection $url", collection)
                    val owner = collection.ownerId?.let { db.principalDao().get(it) }
                    jtxCollection.updateCollection(collection, owner, updateColors)
                    // we already have a local task list for this remote collection, don't take into consideration anymore
                    remoteCollections -= url
                }
            }

        // 3. create new local jtxCollections
        for ((_,info) in remoteCollections) {
            Logger.log.log(Level.INFO, "Adding local collections", info)
            val owner = info.ownerId?.let { db.principalDao().get(it) }
            LocalJtxCollection.create(account, provider, info, owner)
        }

        // 4. sync local jtxCollection lists
        val localCollections = JtxCollection.find(account, provider, context, LocalJtxCollection.Factory, null, null)
        for (localCollection in localCollections) {
            Logger.log.info("Synchronizing $localCollection")

            val url = localCollection.url?.toHttpUrl()
            remoteCollections[url]?.let { collection ->
                val syncManager = jtxSyncManagerFactory.jtxSyncManager(
                    account,
                    accountSettings,
                    extras,
                    httpClient.value,
                    authority,
                    syncResult,
                    localCollection,
                    collection
                )
                syncManager.performSync()
            }
        }
    }
}<|MERGE_RESOLUTION|>--- conflicted
+++ resolved
@@ -84,7 +84,6 @@
                 am.setAccountVisibility(account, TaskProvider.ProviderName.JtxBoard.packageName, AccountManager.VISIBILITY_VISIBLE)
         }
 
-<<<<<<< HEAD
         val accountSettings = AccountSettings(context, account)
 
         // 1. find jtxCollection collections to be synced
@@ -93,15 +92,6 @@
         if (service != null)
             for (collection in db.collectionDao().getSyncJtxCollections(service.id))
                 remoteCollections[collection.url] = collection
-=======
-            val accountSettings = AccountSettings(context, account)
-
-            // 1. find jtxCollection collections to be synced
-            val remoteCollections = mutableMapOf<HttpUrl, Collection>()
-            val service = db.serviceDao().getByAccountAndType(account.name, Service.TYPE_CALDAV)
-            if (service != null)
-                for (collection in db.collectionDao().getSyncJtxCollections(service.id))
-                    remoteCollections[collection.url] = collection
 
             // 2. delete/update local jtxCollection lists and determine new remote collections
             val updateColors = accountSettings.getManageCalendarColors()
@@ -129,33 +119,6 @@
                 val owner = info.ownerId?.let { db.principalDao().get(it) }
                 LocalJtxCollection.create(account, provider, info, owner)
             }
->>>>>>> b3cc24e4
-
-        // 2. delete/update local jtxCollection lists
-        val updateColors = accountSettings.getManageCalendarColors()
-        for (jtxCollection in JtxCollection.find(account, provider, context, LocalJtxCollection.Factory, null, null))
-            jtxCollection.url?.let { strUrl ->
-                val url = strUrl.toHttpUrl()
-                val collection = remoteCollections[url]
-                if (collection == null) {
-                    Logger.log.fine("Deleting obsolete local collection $url")
-                    jtxCollection.delete()
-                } else {
-                    // remote CollectionInfo found for this local collection, update data
-                    Logger.log.log(Level.FINE, "Updating local collection $url", collection)
-                    val owner = collection.ownerId?.let { db.principalDao().get(it) }
-                    jtxCollection.updateCollection(collection, owner, updateColors)
-                    // we already have a local task list for this remote collection, don't take into consideration anymore
-                    remoteCollections -= url
-                }
-            }
-
-        // 3. create new local jtxCollections
-        for ((_,info) in remoteCollections) {
-            Logger.log.log(Level.INFO, "Adding local collections", info)
-            val owner = info.ownerId?.let { db.principalDao().get(it) }
-            LocalJtxCollection.create(account, provider, info, owner)
-        }
 
         // 4. sync local jtxCollection lists
         val localCollections = JtxCollection.find(account, provider, context, LocalJtxCollection.Factory, null, null)
@@ -177,5 +140,8 @@
                 syncManager.performSync()
             }
         }
+
+        // close content provider client which is acquired above
+        provider.close()
     }
 }