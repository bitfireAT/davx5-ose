--- conflicted
+++ resolved
@@ -155,12 +155,7 @@
             Logger.log.info("Synchronizing address book: ${addressBook.url}")
             Logger.log.info("Taking settings from: ${addressBook.mainAccount}")
 
-<<<<<<< HEAD
-            val syncManagerFactory = entryPoint.contactsSyncManagerFactory()
-            val syncManager = syncManagerFactory.contactsSyncManager(account, accountSettings, httpClient.value, extras, authority, syncResult, provider, addressBook, collection)
-=======
-            val syncManager = contactsSyncManagerFactory.contactsSyncManager(account, accountSettings, httpClient.value, extras, authority, syncResult, provider, addressBook)
->>>>>>> c02bf942
+            val syncManager = contactsSyncManagerFactory.contactsSyncManager(account, accountSettings, httpClient.value, extras, authority, syncResult, provider, addressBook, collection)
             syncManager.performSync()
 
         } catch(e: Exception) {
