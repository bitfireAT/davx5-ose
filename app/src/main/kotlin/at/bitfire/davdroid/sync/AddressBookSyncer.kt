/*
 * Copyright © All Contributors. See LICENSE and AUTHORS in the root directory for details.
 */

package at.bitfire.davdroid.sync

import android.Manifest
import android.accounts.Account
import android.content.ContentProviderClient
import android.content.Context
import android.content.SyncResult
import android.content.pm.PackageManager
import android.provider.ContactsContract
import androidx.core.content.ContextCompat
import at.bitfire.davdroid.db.AppDatabase
import at.bitfire.davdroid.db.Collection
import at.bitfire.davdroid.db.Service
import at.bitfire.davdroid.log.Logger
import at.bitfire.davdroid.network.HttpClient
import at.bitfire.davdroid.resource.LocalAddressBook
import at.bitfire.davdroid.settings.AccountSettings
import at.bitfire.davdroid.settings.Settings
import at.bitfire.davdroid.settings.SettingsManager
import at.bitfire.davdroid.util.setAndVerifyUserData
import dagger.assisted.Assisted
import dagger.assisted.AssistedFactory
import dagger.assisted.AssistedInject
import dagger.hilt.android.qualifiers.ApplicationContext
import okhttp3.HttpUrl
import okhttp3.HttpUrl.Companion.toHttpUrl
import java.util.logging.Level

/**
 * Sync logic for address books
 */
class AddressBookSyncer @AssistedInject constructor(
    @ApplicationContext context: Context,
    private val contactsSyncManagerFactory: ContactsSyncManager.Factory,
    private val settingsManager: SettingsManager,
    db: AppDatabase,
    @Assisted account: Account,
    @Assisted extras: Array<String>,
    @Assisted authority: String,
    @Assisted syncResult: SyncResult,
): Syncer(context, db, account, extras, authority, syncResult) {

    @AssistedFactory
    interface Factory {
        fun create(account: Account, extras: Array<String>, authority: String, syncResult: SyncResult): AddressBookSyncer
    }

    companion object {
        const val PREVIOUS_GROUP_METHOD = "previous_group_method"
    }

    override fun sync() {

        // use contacts provider for address books (not address book authority)
        val contactsAuthority = ContactsContract.AUTHORITY

        // acquire ContentProviderClient
        val provider = try {
            context.contentResolver.acquireContentProviderClient(contactsAuthority)
        } catch (e: SecurityException) {
            Logger.log.log(Level.WARNING, "Missing permissions for authority $contactsAuthority", e)
            null
        }

        if (provider == null) {
            /* Can happen if
             - we're not allowed to access the content provider, or
             - the content provider is not available at all, for instance because the respective
               system app, like "contacts storage" is disabled */
            Logger.log.warning("Couldn't connect to content provider of authority $contactsAuthority")
            syncResult.stats.numParseExceptions++ // hard sync error
            return
        }

        // 1. find address book collections to be synced
        val remoteCollections = mutableMapOf<HttpUrl, Collection>()
        val service = db.serviceDao().getByAccountAndType(account.name, Service.TYPE_CARDDAV)
        if (service != null)
            for (collection in db.collectionDao().getByServiceAndSync(service.id))
                remoteCollections[collection.url] = collection

        // permission check
        if (ContextCompat.checkSelfPermission(context, Manifest.permission.WRITE_CONTACTS) != PackageManager.PERMISSION_GRANTED) {
            if (remoteCollections.isEmpty())
                Logger.log.info("No contacts permission, but no address book selected for synchronization")
            else
                Logger.log.warning("No contacts permission, but address books are selected for synchronization")
            return // Don't sync
        }

<<<<<<< HEAD
        // 2. update/delete local address books
        val forceAllReadOnly = settingsManager.getBoolean(Settings.FORCE_READ_ONLY_ADDRESSBOOKS)
        for (addressBook in LocalAddressBook.findAll(context, provider, account)) {
            val url = addressBook.url.toHttpUrl()
            val collection = remoteAddressBooks[url]
            if (collection == null) {
                Logger.log.log(Level.INFO, "Deleting obsolete local address book", url)
                addressBook.delete()
            } else {
                // remote CollectionInfo found for this local collection, update data
                try {
                    Logger.log.log(Level.FINE, "Updating local address book $url", collection)
                    addressBook.update(collection, forceAllReadOnly)
                } catch (e: Exception) {
                    Logger.log.log(Level.WARNING, "Couldn't rename address book account", e)
=======
        context.contentResolver.acquireContentProviderClient(ContactsContract.AUTHORITY).use { contactsProvider ->
            if (contactsProvider == null) {
                Logger.log.severe("Couldn't access contacts provider")
                syncResult.databaseError = true
                return // Don't sync
            }

            // 2. update/delete local address books and determine new remote collections
            val forceAllReadOnly = settingsManager.getBoolean(Settings.FORCE_READ_ONLY_ADDRESSBOOKS)
            val newCollections = HashMap(remoteCollections)
            for (addressBook in LocalAddressBook.findAll(context, contactsProvider, account)) {
                val url = addressBook.url.toHttpUrl()
                val collection = remoteCollections[url]
                if (collection == null) {
                    Logger.log.log(Level.INFO, "Deleting obsolete local address book", url)
                    addressBook.delete()
                } else {
                    // remote CollectionInfo found for this local collection, update data
                    try {
                        Logger.log.log(Level.FINE, "Updating local address book $url", collection)
                        addressBook.update(collection, forceAllReadOnly)
                    } catch (e: Exception) {
                        Logger.log.log(Level.WARNING, "Couldn't rename address book account", e)
                    }
                    // we already have a local address book for this remote collection, don't create a new local address book
                    newCollections -= url
>>>>>>> b3cc24e4
                }
                // we already have a local address book for this remote collection, don't take into consideration anymore
                remoteAddressBooks -= url
            }
        }

<<<<<<< HEAD
        // 3. create new local address books
        for ((_, info) in remoteAddressBooks) {
            Logger.log.log(Level.INFO, "Adding local address book", info)
            LocalAddressBook.create(context, provider, account, info, forceAllReadOnly)
        }

        // 4. sync local address books
        for (addressBook in LocalAddressBook.findAll(context, null, account)) {
            Logger.log.info("Synchronizing address book $addressBook")

            val url = addressBook.url.toHttpUrl()
            remoteAddressBooks[url]?.let { collection ->
                syncAddressBook(
                    addressBook.account,
                    extras,
                    ContactsContract.AUTHORITY,
                    httpClient,
                    provider,
                    syncResult,
                    collection
                )
=======
            // 3. create new local address books
            for ((_, info) in newCollections) {
                Logger.log.log(Level.INFO, "Adding local address book", info)
                LocalAddressBook.create(context, contactsProvider, account, info, forceAllReadOnly)
            }
        }

        // 4. sync local address books
        context.contentResolver.acquireContentProviderClient(ContactsContract.AUTHORITY)?.use { contactsProvider ->
            for (addressBook in LocalAddressBook.findAll(context, null, account)) {
                Logger.log.info("Synchronizing address book $addressBook")

                val url = addressBook.url.toHttpUrl()
                remoteCollections[url]?.let { collection ->
                    syncAddressBook(
                        addressBook.account,
                        extras,
                        ContactsContract.AUTHORITY,
                        httpClient,
                        contactsProvider,
                        syncResult,
                        collection
                    )
                }
>>>>>>> b3cc24e4
            }
        }

    }

    fun syncAddressBook(
        account: Account,
        extras: Array<String>,
        authority: String,
        httpClient: Lazy<HttpClient>,
        provider: ContentProviderClient,
        syncResult: SyncResult,
        collection: Collection
    ) {
        try {
            val accountSettings = AccountSettings(context, account)
            val addressBook = LocalAddressBook(context, account, provider)

            // handle group method change
            val groupMethod = accountSettings.getGroupMethod().name
            accountSettings.accountManager.getUserData(account, PREVIOUS_GROUP_METHOD)?.let { previousGroupMethod ->
                if (previousGroupMethod != groupMethod) {
                    Logger.log.info("Group method changed, deleting all local contacts/groups")

                    // delete all local contacts and groups so that they will be downloaded again
                    provider.delete(addressBook.syncAdapterURI(ContactsContract.RawContacts.CONTENT_URI), null, null)
                    provider.delete(addressBook.syncAdapterURI(ContactsContract.Groups.CONTENT_URI), null, null)

                    // reset sync state
                    addressBook.syncState = null
                }
            }
            accountSettings.accountManager.setAndVerifyUserData(account, PREVIOUS_GROUP_METHOD, groupMethod)

            Logger.log.info("Synchronizing address book: ${addressBook.url}")
            Logger.log.info("Taking settings from: ${addressBook.mainAccount}")

            val syncManager = contactsSyncManagerFactory.contactsSyncManager(account, accountSettings, httpClient.value, extras, authority, syncResult, provider, addressBook, collection)
            syncManager.performSync()

        } catch(e: Exception) {
            Logger.log.log(Level.SEVERE, "Couldn't sync contacts", e)
        }
        Logger.log.info("Contacts sync complete")
    }

}<|MERGE_RESOLUTION|>--- conflicted
+++ resolved
@@ -92,23 +92,6 @@
             return // Don't sync
         }
 
-<<<<<<< HEAD
-        // 2. update/delete local address books
-        val forceAllReadOnly = settingsManager.getBoolean(Settings.FORCE_READ_ONLY_ADDRESSBOOKS)
-        for (addressBook in LocalAddressBook.findAll(context, provider, account)) {
-            val url = addressBook.url.toHttpUrl()
-            val collection = remoteAddressBooks[url]
-            if (collection == null) {
-                Logger.log.log(Level.INFO, "Deleting obsolete local address book", url)
-                addressBook.delete()
-            } else {
-                // remote CollectionInfo found for this local collection, update data
-                try {
-                    Logger.log.log(Level.FINE, "Updating local address book $url", collection)
-                    addressBook.update(collection, forceAllReadOnly)
-                } catch (e: Exception) {
-                    Logger.log.log(Level.WARNING, "Couldn't rename address book account", e)
-=======
         context.contentResolver.acquireContentProviderClient(ContactsContract.AUTHORITY).use { contactsProvider ->
             if (contactsProvider == null) {
                 Logger.log.severe("Couldn't access contacts provider")
@@ -135,18 +118,14 @@
                     }
                     // we already have a local address book for this remote collection, don't create a new local address book
                     newCollections -= url
->>>>>>> b3cc24e4
                 }
-                // we already have a local address book for this remote collection, don't take into consideration anymore
-                remoteAddressBooks -= url
             }
-        }
 
-<<<<<<< HEAD
-        // 3. create new local address books
-        for ((_, info) in remoteAddressBooks) {
-            Logger.log.log(Level.INFO, "Adding local address book", info)
-            LocalAddressBook.create(context, provider, account, info, forceAllReadOnly)
+            // 3. create new local address books
+            for ((_, info) in newCollections) {
+                Logger.log.log(Level.INFO, "Adding local address book", info)
+                LocalAddressBook.create(context, contactsProvider, account, info, forceAllReadOnly)
+            }
         }
 
         // 4. sync local address books
@@ -154,7 +133,7 @@
             Logger.log.info("Synchronizing address book $addressBook")
 
             val url = addressBook.url.toHttpUrl()
-            remoteAddressBooks[url]?.let { collection ->
+            remoteCollections[url]?.let { collection ->
                 syncAddressBook(
                     addressBook.account,
                     extras,
@@ -164,35 +143,8 @@
                     syncResult,
                     collection
                 )
-=======
-            // 3. create new local address books
-            for ((_, info) in newCollections) {
-                Logger.log.log(Level.INFO, "Adding local address book", info)
-                LocalAddressBook.create(context, contactsProvider, account, info, forceAllReadOnly)
             }
         }
-
-        // 4. sync local address books
-        context.contentResolver.acquireContentProviderClient(ContactsContract.AUTHORITY)?.use { contactsProvider ->
-            for (addressBook in LocalAddressBook.findAll(context, null, account)) {
-                Logger.log.info("Synchronizing address book $addressBook")
-
-                val url = addressBook.url.toHttpUrl()
-                remoteCollections[url]?.let { collection ->
-                    syncAddressBook(
-                        addressBook.account,
-                        extras,
-                        ContactsContract.AUTHORITY,
-                        httpClient,
-                        contactsProvider,
-                        syncResult,
-                        collection
-                    )
-                }
->>>>>>> b3cc24e4
-            }
-        }
-
     }
 
     fun syncAddressBook(
@@ -233,6 +185,10 @@
         } catch(e: Exception) {
             Logger.log.log(Level.SEVERE, "Couldn't sync contacts", e)
         }
+
+        // close content provider client which is acquired above
+        provider.close()
+
         Logger.log.info("Contacts sync complete")
     }
 
