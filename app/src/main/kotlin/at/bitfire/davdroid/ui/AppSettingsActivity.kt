--- conflicted
+++ resolved
@@ -63,7 +63,6 @@
 import at.bitfire.davdroid.BuildConfig
 import at.bitfire.davdroid.R
 import at.bitfire.davdroid.log.Logger
-import at.bitfire.davdroid.util.TaskUtils
 import at.bitfire.davdroid.settings.Settings
 import at.bitfire.davdroid.settings.SettingsManager
 import at.bitfire.davdroid.ui.intro.BatteryOptimizationsPage
@@ -74,6 +73,7 @@
 import at.bitfire.davdroid.ui.widget.SettingsHeader
 import at.bitfire.davdroid.ui.widget.SwitchSetting
 import at.bitfire.davdroid.util.PermissionUtils
+import at.bitfire.davdroid.util.TaskUtils
 import at.bitfire.ical4android.TaskProvider
 import dagger.hilt.android.AndroidEntryPoint
 import dagger.hilt.android.lifecycle.HiltViewModel
@@ -109,13 +109,7 @@
             topBar = {
                 TopAppBar(
                     navigationIcon = {
-<<<<<<< HEAD
                         IconButton(onClick = { onSupportNavigateUp() }) {
-=======
-                        IconButton(onClick = {
-                            onSupportNavigateUp()
-                        }) {
->>>>>>> fea33ab6
                             Icon(Icons.AutoMirrored.Default.ArrowBack, stringResource(R.string.navigate_up))
                         }
                     },
