--- conflicted
+++ resolved
@@ -211,11 +211,7 @@
                     onDeleteAccount = {
                         model.deleteAccount()
                     },
-<<<<<<< HEAD
-                    onNavUp = ::onSupportNavigateUp
-=======
                     onNavigateUp = ::onSupportNavigateUp
->>>>>>> fea33ab6
                 )
             }
         }
