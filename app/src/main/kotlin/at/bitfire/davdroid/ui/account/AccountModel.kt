--- conflicted
+++ resolved
@@ -48,11 +48,7 @@
 import at.bitfire.davdroid.syncadapter.BaseSyncWorker
 import at.bitfire.davdroid.syncadapter.OneTimeSyncWorker
 import at.bitfire.davdroid.syncadapter.PeriodicSyncWorker
-<<<<<<< HEAD
-import at.bitfire.davdroid.syncadapter.SyncWorker
 import at.bitfire.davdroid.util.DavUtils
-=======
->>>>>>> fea33ab6
 import dagger.assisted.Assisted
 import dagger.assisted.AssistedFactory
 import dagger.assisted.AssistedInject
@@ -114,13 +110,8 @@
             return@switchMap null
         RefreshCollectionsWorker.exists(context, RefreshCollectionsWorker.workerName(svc.id))
     }
-<<<<<<< HEAD
-    val cardDavSyncPending = SyncWorker.exists(
+    val cardDavSyncPending = BaseSyncWorker.exists(
         context,
-=======
-    val cardDavSyncPending = BaseSyncWorker.exists(
-        getApplication(),
->>>>>>> fea33ab6
         listOf(WorkInfo.State.ENQUEUED),
         account,
         listOf(context.getString(R.string.address_books_authority)),
@@ -129,13 +120,8 @@
             OneTimeSyncWorker.workerName(account, authority)
         }
     )
-<<<<<<< HEAD
-    val cardDavSyncActive = SyncWorker.exists(
+    val cardDavSyncing = BaseSyncWorker.exists(
         context,
-=======
-    val cardDavSyncing = BaseSyncWorker.exists(
-        getApplication(),
->>>>>>> fea33ab6
         listOf(WorkInfo.State.RUNNING),
         account,
         listOf(context.getString(R.string.address_books_authority))
@@ -158,23 +144,9 @@
             return@switchMap null
         RefreshCollectionsWorker.exists(context, RefreshCollectionsWorker.workerName(svc.id))
     }
-<<<<<<< HEAD
-    val calDavSyncPending = SyncWorker.exists(
-        context,
-        listOf(WorkInfo.State.ENQUEUED),
-        account,
-        listOf(CalendarContract.AUTHORITY)
-    )
-    val calDavSyncActive = SyncWorker.exists(
-        context,
-        listOf(WorkInfo.State.RUNNING),
-        account,
-        listOf(CalendarContract.AUTHORITY)
-    )
-=======
     val calDavSyncPending = tasksProvider.switchMap { tasks ->
         BaseSyncWorker.exists(
-            getApplication(),
+            context,
             listOf(WorkInfo.State.ENQUEUED),
             account,
             listOfNotNull(CalendarContract.AUTHORITY, tasks?.authority),
@@ -186,13 +158,12 @@
     }
     val calDavSyncing = tasksProvider.switchMap { tasks ->
         BaseSyncWorker.exists(
-            getApplication(),
+            context,
             listOf(WorkInfo.State.RUNNING),
             account,
             listOfNotNull(CalendarContract.AUTHORITY, tasks?.authority)
         )
     }
->>>>>>> fea33ab6
     val calendarsPager = CollectionPager(db, calDavSvc, Collection.TYPE_CALENDAR, showOnlyPersonal)
     val webcalPager = CollectionPager(db, calDavSvc, Collection.TYPE_WEBCAL, showOnlyPersonal)
 
