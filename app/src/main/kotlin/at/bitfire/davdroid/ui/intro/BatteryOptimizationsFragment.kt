--- conflicted
+++ resolved
@@ -84,12 +84,8 @@
     }
 
 
-<<<<<<< HEAD
-    class Model(
-=======
     @HiltViewModel
     class Model @Inject constructor(
->>>>>>> f8330e8f
         application: Application,
         val settings: SettingsManager
     ): AndroidViewModel(application) {
