--- conflicted
+++ resolved
@@ -34,13 +34,8 @@
 import androidx.compose.material.Switch
 import androidx.compose.material.Text
 import androidx.compose.runtime.Composable
-<<<<<<< HEAD
-import androidx.compose.runtime.LaunchedEffect
-import androidx.compose.runtime.MutableState
-=======
 import androidx.compose.runtime.CompositionLocalProvider
 import androidx.compose.runtime.LaunchedEffect
->>>>>>> 0889dc52
 import androidx.compose.runtime.getValue
 import androidx.compose.runtime.livedata.observeAsState
 import androidx.compose.runtime.mutableStateOf
@@ -49,11 +44,8 @@
 import androidx.compose.ui.Alignment
 import androidx.compose.ui.Modifier
 import androidx.compose.ui.platform.ComposeView
-<<<<<<< HEAD
-=======
 import androidx.compose.ui.platform.LocalContext
 import androidx.compose.ui.platform.LocalUriHandler
->>>>>>> 0889dc52
 import androidx.compose.ui.platform.ViewCompositionStrategy
 import androidx.compose.ui.res.stringResource
 import androidx.compose.ui.tooling.preview.Preview
@@ -70,10 +62,7 @@
 import at.bitfire.davdroid.settings.SettingsManager
 import at.bitfire.davdroid.ui.intro.BatteryOptimizationsFragment.Model.Companion.HINT_AUTOSTART_PERMISSION
 import at.bitfire.davdroid.ui.intro.BatteryOptimizationsFragment.Model.Companion.HINT_BATTERY_OPTIMIZATIONS
-<<<<<<< HEAD
-=======
 import at.bitfire.davdroid.ui.widget.SafeAndroidUriHandler
->>>>>>> 0889dc52
 import com.google.accompanist.themeadapter.material.MdcTheme
 import dagger.Binds
 import dagger.Module
@@ -112,24 +101,6 @@
                             ignoreBatteryOptimizationsResultLauncher.launch(BuildConfig.APPLICATION_ID)
                     }
 
-<<<<<<< HEAD
-                    Content(
-                        dontShowBattery = dontShowBattery,
-                        onChangeDontShowBattery = {
-                            model.dontShowBattery.set(it)
-                            dontShowBattery = it
-                        },
-                        isWhitelisted = isWhitelisted,
-                        shouldBeWhitelisted = shouldBeWhitelisted,
-                        onChangeShouldBeWhitelisted = model.shouldBeWhitelisted::postValue,
-                        dontShowAutostart = dontShowAutostart,
-                        onChangeDontShowAutostart = {
-                            model.dontShowAutostart.set(it)
-                            dontShowAutostart = it
-                        },
-                        manufacturerWarning = Model.manufacturerWarning
-                    )
-=======
                     val uriHandler = SafeAndroidUriHandler(LocalContext.current)
                     CompositionLocalProvider(LocalUriHandler provides uriHandler) {
                         Content(
@@ -149,7 +120,6 @@
                             manufacturerWarning = Model.manufacturerWarning
                         )
                     }
->>>>>>> 0889dc52
                 }
             }
         }
@@ -189,11 +159,8 @@
         onChangeDontShowAutostart: (Boolean) -> Unit,
         manufacturerWarning: Boolean
     ) {
-<<<<<<< HEAD
-=======
         val uriHandler = LocalUriHandler.current
 
->>>>>>> 0889dc52
         Column(
             modifier = Modifier
                 .fillMaxSize()
@@ -253,11 +220,7 @@
                     }
                 }
             }
-<<<<<<< HEAD
-            if (manufacturerWarning) {
-=======
             AnimatedVisibility(visible = manufacturerWarning) {
->>>>>>> 0889dc52
                 Card(
                     modifier = Modifier.padding(top = 8.dp)
                 ) {
@@ -281,12 +244,7 @@
                         )
                         OutlinedButton(
                             onClick = {
-<<<<<<< HEAD
-                                UiUtils.launchUri(
-                                    requireActivity(),
-=======
                                 uriHandler.openUri(
->>>>>>> 0889dc52
                                     App.homepageUrl(requireActivity())
                                         .buildUpon()
                                         .appendPath("faq")
@@ -295,11 +253,7 @@
                                             "manufacturer",
                                             Build.MANUFACTURER.lowercase(Locale.ROOT)
                                         )
-<<<<<<< HEAD
-                                        .build()
-=======
                                         .build().toString()
->>>>>>> 0889dc52
                                 )
                             }
                         ) {
