/***************************************************************************************************
 * Copyright © All Contributors. See LICENSE and AUTHORS in the root directory for details.
 **************************************************************************************************/

package at.bitfire.davdroid.ui.setup

import android.annotation.SuppressLint
import android.app.Application
import android.content.Intent
import android.os.Bundle
import android.provider.Browser
import android.view.LayoutInflater
import android.view.View
import android.view.ViewGroup
import androidx.activity.result.contract.ActivityResultContracts
import androidx.annotation.UiThread
import androidx.annotation.WorkerThread
import androidx.browser.customtabs.CustomTabsIntent
import androidx.compose.foundation.layout.Column
import androidx.compose.foundation.layout.fillMaxWidth
import androidx.compose.foundation.layout.padding
import androidx.compose.foundation.text.KeyboardActions
import androidx.compose.foundation.text.KeyboardOptions
import androidx.compose.material.Button
import androidx.compose.material.LinearProgressIndicator
import androidx.compose.material.MaterialTheme
import androidx.compose.material.OutlinedTextField
import androidx.compose.material.Text
import androidx.compose.runtime.Composable
import androidx.compose.runtime.getValue
import androidx.compose.runtime.livedata.observeAsState
import androidx.compose.runtime.mutableStateOf
import androidx.compose.runtime.remember
import androidx.compose.runtime.setValue
import androidx.compose.ui.Modifier
import androidx.compose.ui.platform.ComposeView
import androidx.compose.ui.res.stringResource
import androidx.compose.ui.text.input.ImeAction
import androidx.compose.ui.text.input.KeyboardType
import androidx.compose.ui.text.intl.Locale
import androidx.compose.ui.tooling.preview.Preview
import androidx.compose.ui.unit.dp
import androidx.core.net.toUri
import androidx.core.os.bundleOf
import androidx.fragment.app.Fragment
import androidx.fragment.app.activityViewModels
import androidx.fragment.app.viewModels
import androidx.lifecycle.AndroidViewModel
import androidx.lifecycle.MutableLiveData
import androidx.lifecycle.viewModelScope
import at.bitfire.dav4jvm.exception.DavException
import at.bitfire.dav4jvm.exception.HttpException
import at.bitfire.davdroid.R
import at.bitfire.davdroid.db.Credentials
import at.bitfire.davdroid.log.Logger
import at.bitfire.davdroid.network.HttpClient
import at.bitfire.davdroid.ui.UiUtils.haveCustomTabs
import at.bitfire.vcard4android.GroupMethod
import com.google.accompanist.themeadapter.material.MdcTheme
import com.google.android.material.snackbar.Snackbar
import dagger.Binds
import dagger.Module
import dagger.hilt.InstallIn
import dagger.hilt.android.AndroidEntryPoint
import dagger.hilt.components.SingletonComponent
import dagger.multibindings.IntKey
import dagger.multibindings.IntoMap
import kotlinx.coroutines.Dispatchers
import kotlinx.coroutines.launch
import okhttp3.HttpUrl
import okhttp3.HttpUrl.Companion.toHttpUrl
import okhttp3.HttpUrl.Companion.toHttpUrlOrNull
import okhttp3.MediaType.Companion.toMediaType
import okhttp3.Request
import okhttp3.RequestBody
import okhttp3.RequestBody.Companion.toRequestBody
import org.json.JSONObject
import java.net.HttpURLConnection
import java.net.URI
import java.util.logging.Level
import javax.inject.Inject

@AndroidEntryPoint
class NextcloudLoginFlowFragment: Fragment() {

    companion object {

        const val LOGIN_FLOW_V1_PATH = "index.php/login/flow"
        const val LOGIN_FLOW_V2_PATH = "index.php/login/v2"

        /** Set this to 1 to indicate that Login Flow shall be used. */
        const val EXTRA_LOGIN_FLOW = "loginFlow"

        /** Path to DAV endpoint (e.g. `/remote.php/dav`). Will be appended to the
         *  server URL returned by Login Flow without further processing. */
        const val EXTRA_DAV_PATH = "davPath"
        const val DAV_PATH_DEFAULT = "/remote.php/dav"

        const val ARG_BASE_URL = "baseUrl"

        fun newInstance(baseUrl: String? = null): NextcloudLoginFlowFragment =
            NextcloudLoginFlowFragment().apply {
                arguments = Bundle(1).apply {
                    putString(ARG_BASE_URL, baseUrl)
                }
            }

    }

    private val loginModel by activityViewModels<LoginModel>()
    private val model by viewModels<Model>()

    private val checkResultCallback = registerForActivityResult(ActivityResultContracts.StartActivityForResult()) {
        val davPath = requireActivity().intent.getStringExtra(EXTRA_DAV_PATH) ?: DAV_PATH_DEFAULT
        model.checkResult(davPath)
    }


    @SuppressLint("SetJavaScriptEnabled")
    override fun onCreateView(inflater: LayoutInflater, container: ViewGroup?, savedInstanceState: Bundle?): View {
        val baseUrl = arguments?.getString(ARG_BASE_URL)
        val entryUrl = (requireActivity().intent.data?.toString() ?: baseUrl)?.toHttpUrlOrNull()

        val view = ComposeView(requireActivity()).apply {
            setContent {
                MdcTheme {
                    NextcloudLoginComposable(
                        onStart = { url ->
                            model.start(url)
                        },
                        entryUrl = entryUrl,
                        inProgress = model.inProgress.observeAsState(false).value,
                        error = model.error.observeAsState().value
                    )
                }
            }
        }

        model.loginUrl.observe(viewLifecycleOwner) { loginUrl ->
            if (loginUrl == null)
                return@observe
            val loginUri = loginUrl.toUri()

            // reset URL so that the browser isn't shown another time
            model.loginUrl.value = null

            if (haveCustomTabs(requireActivity())) {
                // Custom Tabs are available
                @Suppress("DEPRECATION")
                val browser = CustomTabsIntent.Builder()
                    .setToolbarColor(resources.getColor(R.color.primaryColor))
                    .build()
                browser.intent.data = loginUri
                browser.intent.putExtra(
                    Browser.EXTRA_HEADERS,
                    bundleOf("Accept-Language" to Locale.current.toLanguageTag())
                )
                checkResultCallback.launch(browser.intent)
            } else {
                // fallback: launch normal browser
                val browser = Intent(Intent.ACTION_VIEW, loginUri)
                browser.addCategory(Intent.CATEGORY_BROWSABLE)
                if (browser.resolveActivity(requireActivity().packageManager) != null)
                    checkResultCallback.launch(browser)
                else
                    Snackbar.make(view, getString(R.string.install_browser), Snackbar.LENGTH_INDEFINITE).show()
            }
        }

        model.loginData.observe(viewLifecycleOwner) { loginData ->
            if (loginData == null)
                return@observe
            val (baseUri, credentials) = loginData

            // continue to next fragment
            loginModel.baseURI = baseUri
            loginModel.credentials = credentials
            loginModel.suggestedGroupMethod = GroupMethod.CATEGORIES
            parentFragmentManager.beginTransaction()
                    .replace(android.R.id.content, DetectConfigurationFragment(), null)
                    .addToBackStack(null)
                    .commit()

            // reset loginData so that we can go back
            model.loginData.value = null
        }

        if (savedInstanceState == null && entryUrl != null)
            model.start(entryUrl)

        return view
    }


    /**
     * Implements Login Flow v2.
     *
     * @see https://docs.nextcloud.com/server/20/developer_manual/client_apis/LoginFlow/index.html#login-flow-v2
     */
    class Model(app: Application): AndroidViewModel(app) {
        val loginUrl = MutableLiveData<String>()
        val error = MutableLiveData<String>()

        val httpClient by lazy {
            HttpClient.Builder(getApplication())
                .setForeground(true)
                .build()
        }
        val inProgress = MutableLiveData(false)

        private var pollUrl: HttpUrl? = null
        private var token: String? = null

        val loginData = MutableLiveData<Pair<URI, Credentials>>()

        override fun onCleared() {
            httpClient.close()
        }


        /**
         * Starts the Login Flow.
         *
         * @param entryUrl entryURL: either a Login Flow path (ending with [LOGIN_FLOW_V1_PATH] or [LOGIN_FLOW_V2_PATH]),
         * or another URL which is treated as Nextcloud root URL. In this case, [LOGIN_FLOW_V2_PATH] is appended.
         */
        @UiThread
        fun start(entryUrl: HttpUrl) {
            inProgress.value = true
            error.value = null

            var entryUrlStr = entryUrl.toString()
            if (entryUrlStr.endsWith(LOGIN_FLOW_V1_PATH))
                // got Login Flow v1 URL, rewrite to v2
                entryUrlStr = entryUrlStr.removeSuffix(LOGIN_FLOW_V1_PATH)

            val v2Url = entryUrlStr.toHttpUrl().newBuilder()
                .addPathSegments(LOGIN_FLOW_V2_PATH)
                .build()

            // send POST request and process JSON reply
            viewModelScope.launch(Dispatchers.IO) {
                try {
                    val json = postForJson(v2Url, "".toRequestBody())

                    // login URL
                    loginUrl.postValue(json.getString("login"))

                    // poll URL and token
                    json.getJSONObject("poll").let { poll ->
                        pollUrl = poll.getString("endpoint").toHttpUrl()
                        token = poll.getString("token")
                    }
                } catch (e: Exception) {
                    Logger.log.log(Level.WARNING, "Couldn't obtain login URL", e)
                    error.postValue(getApplication<Application>().getString(R.string.login_nextcloud_login_flow_no_login_url))
                } finally {
                    inProgress.postValue(false)
                }
            }
        }

        @UiThread
        fun checkResult(davPath: String?) {
            val pollUrl = pollUrl ?: return
            val token = token ?: return

            viewModelScope.launch(Dispatchers.IO) {
                try {
                    val json = postForJson(pollUrl, "token=$token".toRequestBody("application/x-www-form-urlencoded".toMediaType()))
                    val serverUrl = json.getString("server")
                    val loginName = json.getString("loginName")
                    val appPassword = json.getString("appPassword")

                    val baseUri = if (davPath != null)
                        URI.create(serverUrl + davPath)
                    else
                        URI.create(serverUrl)

                    loginData.postValue(Pair(
                        baseUri,
                        Credentials(loginName, appPassword)
                    ))
                } catch (e: Exception) {
                    Logger.log.log(Level.WARNING, "Polling login URL failed", e)
                    error.postValue(getApplication<Application>().getString(R.string.login_nextcloud_login_flow_no_login_data))
                }
            }
        }

        @WorkerThread
        private fun postForJson(url: HttpUrl, requestBody: RequestBody): JSONObject {
            val postRq = Request.Builder()
                    .url(url)
                    .post(requestBody)
                    .build()
            val response = httpClient.okHttpClient.newCall(postRq).execute()

            if (response.code != HttpURLConnection.HTTP_OK)
                throw HttpException(response)

            response.body?.use { body ->
                val mimeType = body.contentType() ?: throw DavException("Login Flow response without MIME type")
                if (mimeType.type != "application" || mimeType.subtype != "json")
                    throw DavException("Invalid Login Flow response (not JSON)")

                // decode JSON
                return JSONObject(body.string())
            }

            throw DavException("Invalid Login Flow response (no body)")
        }

    }


    class Factory @Inject constructor(): LoginFragmentFactory {

        override fun getFragment(intent: Intent) =
            if (intent.hasExtra(EXTRA_LOGIN_FLOW) && intent.data != null)
                NextcloudLoginFlowFragment()
            else
                null

    }

    @Module
    @InstallIn(SingletonComponent::class)
    abstract class NextcloudLoginFlowFragmentModule {
        @Binds
        @IntoMap
        @IntKey(/* priority */ 20)
        abstract fun factory(impl: Factory): LoginFragmentFactory
    }

}


@Composable
fun NextcloudLoginComposable(
    entryUrl: HttpUrl?,
    inProgress: Boolean,
    error: String?,
    onStart: (HttpUrl) -> Unit
) {
    Column {
        if (inProgress)
            LinearProgressIndicator(
                color = MaterialTheme.colors.secondary,
                modifier = Modifier
                    .fillMaxWidth()
                    .padding(bottom = 8.dp)
            )

        Column(modifier = Modifier.padding(8.dp)) {
            Text(
                stringResource(R.string.login_nextcloud_login_with_nextcloud),
                style = MaterialTheme.typography.h5
            )
            NextcloudLoginFlowComposable(
                providedEntryUrl = entryUrl,
                inProgress = inProgress,
                error = error,
                onStart = onStart
            )
        }
    }
}


@Composable
fun NextcloudLoginFlowComposable(
    providedEntryUrl: HttpUrl?,
    inProgress: Boolean,
    error: String?,
    onStart: (HttpUrl) -> Unit = {}
) {
    Column {
        Text(
            stringResource(R.string.login_nextcloud_login_flow),
            style = MaterialTheme.typography.h6,
            modifier = Modifier.padding(top = 16.dp)
        )
        Text(
            stringResource(R.string.login_nextcloud_login_flow_text),
            modifier = Modifier.padding(vertical = 8.dp)
        )

<<<<<<< HEAD
        val entryUrlStr = remember { mutableStateOf(providedEntryUrl?.toString() ?: "") }
        val entryUrl = remember { mutableStateOf(providedEntryUrl) }
=======
        var entryUrlStr by remember { mutableStateOf(providedEntryUrl?.toString() ?: "") }
        var entryUrl by remember { mutableStateOf(providedEntryUrl) }
>>>>>>> b2d06a49
        OutlinedTextField(
            value = entryUrlStr,
            onValueChange = { newUrlStr ->
                entryUrlStr = newUrlStr

                entryUrl = try {
                    val withScheme =
                        if (!newUrlStr.startsWith("http://", true) && !newUrlStr.startsWith("https://", true))
                            "https://$newUrlStr"
                        else
                            newUrlStr
                    withScheme.toHttpUrl()
                } catch (e: IllegalArgumentException) {
                    null
                }
            },
            modifier = Modifier
                .fillMaxWidth()
                .padding(vertical = 8.dp),
            enabled = !inProgress,
            label = {
                Text(stringResource(R.string.login_nextcloud_login_flow_server_address))
            },
            placeholder = {
                Text("cloud.example.com")
            },
            keyboardOptions = KeyboardOptions(
                keyboardType = KeyboardType.Uri,
                imeAction = ImeAction.Go
            ),
            keyboardActions = KeyboardActions(
                onGo = {
                    entryUrl?.let(onStart)
                }
            ),
            singleLine = true
        )

        Button(
            onClick = {
                entryUrl?.let(onStart)
            },
            enabled = entryUrl != null && !inProgress
        ) {
            Text(stringResource(R.string.login_nextcloud_login_flow_sign_in))
        }

        if (error != null)
            Text(
                error,
                color = MaterialTheme.colors.error,
                modifier = Modifier.padding(vertical = 8.dp)
            )
    }
}

@Composable
@Preview
fun NextcloudLoginFlowComposable_PreviewWithError() {
    NextcloudLoginFlowComposable(
        providedEntryUrl = null,
        inProgress = true,
        error = "Something wrong happened"
    )
}<|MERGE_RESOLUTION|>--- conflicted
+++ resolved
@@ -386,13 +386,8 @@
             modifier = Modifier.padding(vertical = 8.dp)
         )
 
-<<<<<<< HEAD
-        val entryUrlStr = remember { mutableStateOf(providedEntryUrl?.toString() ?: "") }
-        val entryUrl = remember { mutableStateOf(providedEntryUrl) }
-=======
         var entryUrlStr by remember { mutableStateOf(providedEntryUrl?.toString() ?: "") }
         var entryUrl by remember { mutableStateOf(providedEntryUrl) }
->>>>>>> b2d06a49
         OutlinedTextField(
             value = entryUrlStr,
             onValueChange = { newUrlStr ->
