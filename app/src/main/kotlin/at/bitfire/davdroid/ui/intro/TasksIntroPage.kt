/*
 * Copyright © All Contributors. See LICENSE and AUTHORS in the root directory for details.
 */

package at.bitfire.davdroid.ui.intro

import android.app.Application
import androidx.compose.runtime.Composable
import at.bitfire.davdroid.settings.SettingsManager
import at.bitfire.davdroid.ui.TasksCard
import at.bitfire.davdroid.ui.TasksModel
import at.bitfire.davdroid.util.TaskUtils
import javax.inject.Inject

class TasksIntroPage @Inject constructor(
    private val application: Application,
    private val settingsManager: SettingsManager
): IntroPage {

<<<<<<< HEAD
        return if (TaskUtils.isAvailable(application) || settingsManager.getBooleanOrNull(TasksModel.HINT_OPENTASKS_NOT_INSTALLED) == false)
=======
    override fun getShowPolicy(): IntroPage.ShowPolicy {
        return if (TaskUtils.isAvailable(application) || settingsManager.getBooleanOrNull(TasksActivity.Model.HINT_OPENTASKS_NOT_INSTALLED) == false)
>>>>>>> ad24dd54
                IntroPage.ShowPolicy.DONT_SHOW
            else
                IntroPage.ShowPolicy.SHOW_ALWAYS
    }

    @Composable
    override fun ComposePage() {
        TasksCard()
    }

}<|MERGE_RESOLUTION|>--- conflicted
+++ resolved
@@ -8,7 +8,6 @@
 import androidx.compose.runtime.Composable
 import at.bitfire.davdroid.settings.SettingsManager
 import at.bitfire.davdroid.ui.TasksCard
-import at.bitfire.davdroid.ui.TasksModel
 import at.bitfire.davdroid.util.TaskUtils
 import javax.inject.Inject
 
@@ -17,12 +16,8 @@
     private val settingsManager: SettingsManager
 ): IntroPage {
 
-<<<<<<< HEAD
-        return if (TaskUtils.isAvailable(application) || settingsManager.getBooleanOrNull(TasksModel.HINT_OPENTASKS_NOT_INSTALLED) == false)
-=======
     override fun getShowPolicy(): IntroPage.ShowPolicy {
         return if (TaskUtils.isAvailable(application) || settingsManager.getBooleanOrNull(TasksActivity.Model.HINT_OPENTASKS_NOT_INSTALLED) == false)
->>>>>>> ad24dd54
                 IntroPage.ShowPolicy.DONT_SHOW
             else
                 IntroPage.ShowPolicy.SHOW_ALWAYS
