/***************************************************************************************************
 * Copyright © All Contributors. See LICENSE and AUTHORS in the root directory for details.
 **************************************************************************************************/

package at.bitfire.davdroid.ui

import android.accounts.AccountManager
import android.app.Activity
import android.app.Application
import android.content.Intent
import android.content.pm.ShortcutManager
import android.os.Build
import android.os.Bundle
import android.view.MenuItem
<<<<<<< HEAD
import android.widget.Toast
import androidx.activity.result.contract.ActivityResultContracts
=======
import androidx.activity.addCallback
>>>>>>> 1a36ee2d
import androidx.activity.viewModels
import androidx.appcompat.app.ActionBarDrawerToggle
import androidx.appcompat.app.AppCompatActivity
import androidx.appcompat.widget.TooltipCompat
import androidx.core.content.getSystemService
import androidx.core.view.GravityCompat
import androidx.lifecycle.AndroidViewModel
import at.bitfire.davdroid.R
import at.bitfire.davdroid.databinding.ActivityAccountsBinding
import at.bitfire.davdroid.settings.SettingsManager
import at.bitfire.davdroid.syncadapter.SyncWorker
import at.bitfire.davdroid.ui.intro.IntroActivity
import at.bitfire.davdroid.ui.setup.LoginActivity
import com.google.android.material.navigation.NavigationView
import com.google.android.material.snackbar.Snackbar
import com.infomaniak.lib.login.InfomaniakLogin
import com.infomaniak.sync.ui.InfomaniakDetectConfigurationFragment.Companion.getInfomaniakLogin
import dagger.hilt.android.AndroidEntryPoint
import dagger.hilt.android.lifecycle.HiltViewModel
import kotlinx.coroutines.CoroutineScope
import kotlinx.coroutines.Dispatchers
import kotlinx.coroutines.launch
import javax.inject.Inject

@AndroidEntryPoint
class AccountsActivity: AppCompatActivity(), NavigationView.OnNavigationItemSelectedListener {

    @Inject lateinit var accountsDrawerHandler: AccountsDrawerHandler

    private lateinit var binding: ActivityAccountsBinding
    val model by viewModels<Model>()

<<<<<<< HEAD
    private val infomaniakLogin: InfomaniakLogin by lazy { getInfomaniakLogin() }

    private val webViewLoginResultLauncher =
        registerForActivityResult(ActivityResultContracts.StartActivityForResult()) { result ->
            with(result) {
                if (resultCode == RESULT_OK) {
                    val code = data?.extras?.getString(InfomaniakLogin.CODE_TAG)
                    if (code.isNullOrBlank()) {
                        val translatedError = data?.extras?.getString(InfomaniakLogin.ERROR_TRANSLATED_TAG)
                        Toast.makeText(this@AccountsActivity, translatedError, Toast.LENGTH_LONG).show()
                    } else {
                        Intent(this@AccountsActivity, LoginActivity::class.java).apply {
                            putExtra("code", code)
                            startActivity(this)
                        }
                    }
                }
            }
        }
=======
    private val introActivityLauncher = registerForActivityResult(IntroActivity.Contract) { cancelled ->
        if (cancelled) {
            finish()
        }
    }

>>>>>>> 1a36ee2d

    override fun onCreate(savedInstanceState: Bundle?) {
        super.onCreate(savedInstanceState)

        if (savedInstanceState == null) {
            // use a separate thread to check whether IntroActivity should be shown
            CoroutineScope(Dispatchers.Default).launch {
                if (IntroActivity.shouldShowIntroActivity(this@AccountsActivity))
                    introActivityLauncher.launch(null)
            }
        }

        binding = ActivityAccountsBinding.inflate(layoutInflater)
        setContentView(binding.root)

        TooltipCompat.setTooltipText(binding.content.fab, binding.content.fab.contentDescription)
        binding.content.fab.setOnClickListener {
//            startActivity(Intent(this, LoginActivity::class.java))
            infomaniakLogin.startWebViewLogin(webViewLoginResultLauncher)
        }
        binding.content.fab.show()

        setSupportActionBar(binding.content.toolbar)

        val toggle = ActionBarDrawerToggle(
                this, binding.drawerLayout, binding.content.toolbar, R.string.navigation_drawer_open, R.string.navigation_drawer_close)
        binding.drawerLayout.addDrawerListener(toggle)
        toggle.syncState()

        binding.navView.setNavigationItemSelectedListener(this)
        binding.navView.itemIconTintList = null

        onBackPressedDispatcher.addCallback(this) {
            if (binding.drawerLayout.isDrawerOpen(GravityCompat.START)) {
                binding.drawerLayout.closeDrawer(GravityCompat.START)
            } else {
                finish()
            }
        }

        // handle "Sync all" intent from launcher shortcut
        if (savedInstanceState == null && intent.action == Intent.ACTION_SYNC)
            syncAllAccounts()
    }

    override fun onResume() {
        super.onResume()
        accountsDrawerHandler.initMenu(this, binding.navView.menu)
    }

    override fun onNavigationItemSelected(item: MenuItem): Boolean {
        accountsDrawerHandler.onNavigationItemSelected(this, item)
        binding.drawerLayout.closeDrawer(GravityCompat.START)
        return true
    }


    private fun allAccounts() =
            AccountManager.get(this).getAccountsByType(getString(R.string.account_type))

    fun syncAllAccounts() {
        if (Build.VERSION.SDK_INT >= 25)
            getSystemService<ShortcutManager>()?.reportShortcutUsed(UiUtils.SHORTCUT_SYNC_ALL)

        // Notify user that sync will get enqueued if we're not connected to the internet
        model.networkAvailable.value?.let { networkAvailable ->
            if (!networkAvailable)
                Snackbar.make(binding.drawerLayout, R.string.no_internet_sync_scheduled, Snackbar.LENGTH_LONG).show()
        }

        // Enqueue sync worker for all accounts and authorities. Will sync once internet is available
        val accounts = allAccounts()
        for (account in accounts)
            SyncWorker.enqueueAllAuthorities(this, account)
    }


    @HiltViewModel
    class Model @Inject constructor(
        application: Application,
        val settings: SettingsManager,
        warnings: AppWarningsManager
    ): AndroidViewModel(application) {

        val networkAvailable = warnings.networkAvailable

    }

}<|MERGE_RESOLUTION|>--- conflicted
+++ resolved
@@ -12,12 +12,9 @@
 import android.os.Build
 import android.os.Bundle
 import android.view.MenuItem
-<<<<<<< HEAD
 import android.widget.Toast
 import androidx.activity.result.contract.ActivityResultContracts
-=======
 import androidx.activity.addCallback
->>>>>>> 1a36ee2d
 import androidx.activity.viewModels
 import androidx.appcompat.app.ActionBarDrawerToggle
 import androidx.appcompat.app.AppCompatActivity
@@ -50,7 +47,6 @@
     private lateinit var binding: ActivityAccountsBinding
     val model by viewModels<Model>()
 
-<<<<<<< HEAD
     private val infomaniakLogin: InfomaniakLogin by lazy { getInfomaniakLogin() }
 
     private val webViewLoginResultLauncher =
@@ -70,14 +66,13 @@
                 }
             }
         }
-=======
+
     private val introActivityLauncher = registerForActivityResult(IntroActivity.Contract) { cancelled ->
         if (cancelled) {
             finish()
         }
     }
 
->>>>>>> 1a36ee2d
 
     override fun onCreate(savedInstanceState: Bundle?) {
         super.onCreate(savedInstanceState)
