--- conflicted
+++ resolved
@@ -100,13 +100,8 @@
         })
     }
 
-<<<<<<< HEAD
-    fun showWebsite(item: MenuItem) {
+    fun showWebsite() {
         UiUtils.launchUri(this, Uri.parse("https://www.infomaniak.com"))
-=======
-    fun showWebsite() {
-        UiUtils.launchUri(this, App.homepageUrl(this))
->>>>>>> 1a36ee2d
     }
 
 
