--- conflicted
+++ resolved
@@ -106,17 +106,4 @@
         }
     }
 
-<<<<<<< HEAD
-    override fun onCreateOptionsMenu(menu: Menu): Boolean {
-        menuInflater.inflate(R.menu.activity_login, menu)
-        return true
-    }
-
-    fun showHelp(item: MenuItem) {
-        UiUtils.launchUri(this,
-            App.homepageUrl(this).buildUpon().appendPath("tested-with").build())
-    }
-
-=======
->>>>>>> 1a36ee2d
 }